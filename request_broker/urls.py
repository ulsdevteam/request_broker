--- conflicted
+++ resolved
@@ -19,13 +19,9 @@
 from process_request.views import (DeliverDuplicationRequestView,
                                    DeliverReadingRoomRequestView,
                                    DownloadCSVView, LinkResolverView,
-<<<<<<< HEAD
                                    MailerView, ParseRequestView,
-                                   AeonReadingRoomsView, PingView)
-=======
-                                   MailerView, ParseBatchRequestView,
-                                   ParseItemRequestView, PingView)
->>>>>>> 894c3aab
+                                   ParseItemRequestView, AeonReadingRoomsView, PingView)
+
 
 urlpatterns = [
     path("admin/", admin.site.urls),
