--- conflicted
+++ resolved
@@ -14,21 +14,12 @@
     2. Add a URL to urlpatterns:  path('blog/', include('blog.urls'))
 """
 from django.contrib import admin
-<<<<<<< HEAD
-from django.urls import include, path
+from django.urls import path
 from process_request.views import (DeliverDuplicationRequestView,
                                    DeliverEmailView,
                                    DeliverReadingRoomRequestView,
                                    DownloadCSVView, ParseRequestView,
                                    ProcessEmailRequestView)
-from rest_framework import routers
-
-router = routers.DefaultRouter()
-=======
-from django.urls import path
-from process_request.views import (DeliverEmailView, DownloadCSVView,
-                                   ParseRequestView, ProcessEmailRequestView)
->>>>>>> 936986b6
 
 urlpatterns = [
     path("admin/", admin.site.urls),
