"""request_broker URL Configuration

The `urlpatterns` list routes URLs to views. For more information please see:
    https://docs.djangoproject.com/en/2.2/topics/http/urls/
Examples:
Function views
    1. Add an import:  from my_app import views
    2. Add a URL to urlpatterns:  path('', views.home, name='home')
Class-based views
    1. Add an import:  from other_app.views import Home
    2. Add a URL to urlpatterns:  path('', Home.as_view(), name='home')
Including another URLconf
    1. Import the include() function: from django.urls import include, path
    2. Add a URL to urlpatterns:  path('blog/', include('blog.urls'))
"""
from django.contrib import admin
from django.urls import path

from process_request.views import (DeliverDuplicationRequestView,
                                   DeliverReadingRoomRequestView,
<<<<<<< HEAD
                                   DownloadCSVView, MailerView,
                                   ParseRequestView, LinkResolverView,
                                   PingView)
=======
                                   DownloadCSVView, LinkResolverView,
                                   MailerView, ParseRequestView, PingView)
>>>>>>> 1e47f956

urlpatterns = [
    path("admin/", admin.site.urls),
    path("api/deliver-request/email", MailerView.as_view(), name="deliver-email"),
    path("api/deliver-request/duplication", DeliverDuplicationRequestView.as_view(), name="deliver-duplication"),
    path("api/deliver-request/reading-room", DeliverReadingRoomRequestView.as_view(), name="deliver-readingroom"),
    path("api/process-request/parse", ParseRequestView.as_view(), name="parse-request"),
    path("api/process-request/resolve", LinkResolverView.as_view(), name="resolve-request"),
    path("api/download-csv/", DownloadCSVView.as_view(), name="download-csv"),
    path("api/status/", PingView.as_view(), name="ping")
]<|MERGE_RESOLUTION|>--- conflicted
+++ resolved
@@ -18,14 +18,8 @@
 
 from process_request.views import (DeliverDuplicationRequestView,
                                    DeliverReadingRoomRequestView,
-<<<<<<< HEAD
-                                   DownloadCSVView, MailerView,
-                                   ParseRequestView, LinkResolverView,
-                                   PingView)
-=======
                                    DownloadCSVView, LinkResolverView,
                                    MailerView, ParseRequestView, PingView)
->>>>>>> 1e47f956
 
 urlpatterns = [
     path("admin/", admin.site.urls),
