"""request_broker URL Configuration

The `urlpatterns` list routes URLs to views. For more information please see:
    https://docs.djangoproject.com/en/2.2/topics/http/urls/
Examples:
Function views
    1. Add an import:  from my_app import views
    2. Add a URL to urlpatterns:  path('', views.home, name='home')
Class-based views
    1. Add an import:  from other_app.views import Home
    2. Add a URL to urlpatterns:  path('', Home.as_view(), name='home')
Including another URLconf
    1. Import the include() function: from django.urls import include, path
    2. Add a URL to urlpatterns:  path('blog/', include('blog.urls'))
"""
from django.contrib import admin
from django.urls import path

from process_request.views import (DeliverDuplicationRequestView,
                                   DeliverReadingRoomRequestView,
                                   DownloadCSVView, MailerView,
<<<<<<< HEAD
                                   ParseRequestView, LinkResolverView)
=======
                                   ParseRequestView, PingView)
>>>>>>> df3d3c14

urlpatterns = [
    path("admin/", admin.site.urls),
    path("api/deliver-request/email", MailerView.as_view(), name="deliver-email"),
    path("api/deliver-request/duplication", DeliverDuplicationRequestView.as_view(), name="deliver-duplication"),
    path("api/deliver-request/reading-room", DeliverReadingRoomRequestView.as_view(), name="deliver-readingroom"),
    path("api/process-request/parse", ParseRequestView.as_view(), name="parse-request"),
    path("api/process-request/resolve", LinkResolverView.as_view(), name="resolve-request"),
    path("api/download-csv/", DownloadCSVView.as_view(), name="download-csv"),
    path("api/status/", PingView.as_view(), name="ping")
]<|MERGE_RESOLUTION|>--- conflicted
+++ resolved
@@ -19,11 +19,8 @@
 from process_request.views import (DeliverDuplicationRequestView,
                                    DeliverReadingRoomRequestView,
                                    DownloadCSVView, MailerView,
-<<<<<<< HEAD
-                                   ParseRequestView, LinkResolverView)
-=======
-                                   ParseRequestView, PingView)
->>>>>>> df3d3c14
+                                   ParseRequestView, LinkResolverView,
+                                   PingView)
 
 urlpatterns = [
     path("admin/", admin.site.urls),
