import csv
from datetime import datetime

from asnake.aspace import ASpace
from django.http import StreamingHttpResponse
from django.shortcuts import redirect
<<<<<<< HEAD
from request_broker import settings
from asnake.aspace import ASpace
=======
>>>>>>> 1e47f956
from rest_framework.response import Response
from rest_framework.views import APIView

from .helpers import resolve_ref_id

from request_broker import settings

from .helpers import resolve_ref_id
from .routines import AeonRequester, Mailer, Processor
from .serializers import LinkResolverSerializer

class BaseRequestView(APIView):
    """Base view which handles POST requests returns the appropriate response.

    Requires children to implement a `get_response_data` method."""

    def post(self, request, format=None):
        try:
            data = self.get_response_data(request)
            return Response(data, status=200)
        except Exception as e:
            return Response({"detail": str(e)}, status=500)


class ParseRequestView(BaseRequestView):
    """Parses an item to determine whether or not it is submittable."""

    def get_response_data(self, request):
        uri = request.data.get("item")
<<<<<<< HEAD
        baseurl = request.META.get("HTTP_ORIGIN", "https://{settings.DIMES_HOSTNAME}")
=======
        baseurl = request.META.get("HTTP_ORIGIN", settings.DIMES_BASEURL)
>>>>>>> 1e47f956
        return Processor().parse_item(uri, baseurl)


class MailerView(BaseRequestView):
    """Delivers email messages containing data."""

    def get_response_data(self, request):
        object_list = request.data.get("items")
        to_address = request.data.get("email")
        subject = request.data.get("subject", "")
        message = request.data.get("message")
<<<<<<< HEAD
        baseurl = request.META.get("HTTP_ORIGIN", "https://{settings.DIMES_HOSTNAME}")
=======
        baseurl = request.META.get("HTTP_ORIGIN", settings.DIMES_BASEURL)
>>>>>>> 1e47f956
        emailed = Mailer().send_message(to_address, object_list, subject, message, baseurl)
        return {"detail": emailed}


class DeliverReadingRoomRequestView(BaseRequestView):
    """Delivers a request for records to be delivered to the reading room."""

    def get_response_data(self, request):
        request_data = request.data
<<<<<<< HEAD
        baseurl = request.META.get("HTTP_ORIGIN", "https://{settings.DIMES_HOSTNAME}")
=======
        baseurl = request.META.get("HTTP_ORIGIN", settings.DIMES_BASEURL)
>>>>>>> 1e47f956
        delivered = AeonRequester().get_request_data(
            "readingroom", baseurl, **request_data)
        return delivered


class DeliverDuplicationRequestView(BaseRequestView):
    """Delivers a request for records to be duplicated."""

    def get_response_data(self, request):
        request_data = request.data
<<<<<<< HEAD
        baseurl = request.META.get("HTTP_ORIGIN", "https://{settings.DIMES_HOSTNAME}")
=======
        baseurl = request.META.get("HTTP_ORIGIN", settings.DIMES_BASEURL)
>>>>>>> 1e47f956
        delivered = AeonRequester().get_request_data(
            "duplication", baseurl, **request_data)
        return delivered


class Echo:
    """An object that implements just the write method of the file-like
    interface, returning the object instead of buffering. Used to stream
    downloads.
    """

    def write(self, value):
        return value


class DownloadCSVView(APIView):
    """Downloads a CSV file."""

    def iter_items(self, items, pseudo_buffer):
        """Returns an iterable containing the spreadsheet rows."""
        fieldnames = [key for key, _ in settings.EXPORT_FIELDS]
        writer = csv.DictWriter(pseudo_buffer, fieldnames=fieldnames, extrasaction="ignore")
        yield writer.writerow(dict((fn, fn) for fn in writer.fieldnames))
        for row in items:
            yield writer.writerow(row)

    def post(self, request):
        """Streams a large CSV file."""
        try:
            submitted = request.data.get("items")
<<<<<<< HEAD
            baseurl = request.META.get("HTTP_ORIGIN", "https://{settings.DIMES_HOSTNAME}")
=======
            baseurl = request.META.get("HTTP_ORIGIN", settings.DIMES_BASEURL)
>>>>>>> 1e47f956
            processor = Processor()
            fetched = processor.get_data(submitted, baseurl)
            response = StreamingHttpResponse(
                streaming_content=(self.iter_items(fetched, Echo())),
                content_type="text/csv",
            ) 
            filename = "dimes-{}.csv".format(datetime.now().isoformat())
            response["Content-Disposition"] = "attachment; filename={}".format(filename)
            return response
        except Exception as e:
            return Response({"detail": str(e)}, status=500)

class LinkResolverView(APIView):
    """Takes POST from Islandora. Resolves ASpace ID"""

    def get(self,request):

        aspace = ASpace(baseurl=settings.ARCHIVESSPACE["baseurl"], username=settings.ARCHIVESSPACE["username"], password=settings.ARCHIVESSPACE["password"], repository=settings.ARCHIVESSPACE["repo_id"])

        try:
          data = request.GET["ref_id"]
          ref_id = LinkResolverSerializer(data)
          host = settings.RESOLVER_HOSTNAME
          repo = settings.ARCHIVESSPACE["repo_id"]
          uri = resolve_ref_id(repo, data, aspace.client)
          response = redirect("{}/objects/{}".format(host,uri))
          return response
        except Exception as e:
            return Response({"detail": str(e)}, status=500)

class LinkResolverView(APIView):
    """Takes POST from Islandora. Resolves ASpace ID"""

    def get(self, request):

        aspace = ASpace(baseurl=settings.ARCHIVESSPACE["baseurl"],
                        username=settings.ARCHIVESSPACE["username"],
                        password=settings.ARCHIVESSPACE["password"],
                        repository=settings.ARCHIVESSPACE["repo_id"])

        try:
            data = request.GET["ref_id"]
            host = settings.DIMES_BASEURL
            repo = settings.ARCHIVESSPACE["repo_id"]
            uri = resolve_ref_id(repo, data, aspace.client)
            response = redirect("{}{}".format(host, uri))
            return response
        except Exception as e:
            return Response({"detail": str(e)}, status=500)


class PingView(APIView):
    """Checks if the application is able to process requests."""

    def get(self, request):
        try:
            ASpace(baseurl=settings.ARCHIVESSPACE["baseurl"],
                   username=settings.ARCHIVESSPACE["username"],
                   password=settings.ARCHIVESSPACE["password"],
                   repository=settings.ARCHIVESSPACE["repo_id"])
            return Response({"pong": True}, status=200)
        except Exception as e:
            return Response({"error": str(e), "pong": False}, status=200)<|MERGE_RESOLUTION|>--- conflicted
+++ resolved
@@ -4,15 +4,9 @@
 from asnake.aspace import ASpace
 from django.http import StreamingHttpResponse
 from django.shortcuts import redirect
-<<<<<<< HEAD
 from request_broker import settings
-from asnake.aspace import ASpace
-=======
->>>>>>> 1e47f956
 from rest_framework.response import Response
 from rest_framework.views import APIView
-
-from .helpers import resolve_ref_id
 
 from request_broker import settings
 
@@ -38,11 +32,7 @@
 
     def get_response_data(self, request):
         uri = request.data.get("item")
-<<<<<<< HEAD
-        baseurl = request.META.get("HTTP_ORIGIN", "https://{settings.DIMES_HOSTNAME}")
-=======
         baseurl = request.META.get("HTTP_ORIGIN", settings.DIMES_BASEURL)
->>>>>>> 1e47f956
         return Processor().parse_item(uri, baseurl)
 
 
@@ -54,11 +44,7 @@
         to_address = request.data.get("email")
         subject = request.data.get("subject", "")
         message = request.data.get("message")
-<<<<<<< HEAD
-        baseurl = request.META.get("HTTP_ORIGIN", "https://{settings.DIMES_HOSTNAME}")
-=======
         baseurl = request.META.get("HTTP_ORIGIN", settings.DIMES_BASEURL)
->>>>>>> 1e47f956
         emailed = Mailer().send_message(to_address, object_list, subject, message, baseurl)
         return {"detail": emailed}
 
@@ -68,11 +54,7 @@
 
     def get_response_data(self, request):
         request_data = request.data
-<<<<<<< HEAD
-        baseurl = request.META.get("HTTP_ORIGIN", "https://{settings.DIMES_HOSTNAME}")
-=======
         baseurl = request.META.get("HTTP_ORIGIN", settings.DIMES_BASEURL)
->>>>>>> 1e47f956
         delivered = AeonRequester().get_request_data(
             "readingroom", baseurl, **request_data)
         return delivered
@@ -83,11 +65,7 @@
 
     def get_response_data(self, request):
         request_data = request.data
-<<<<<<< HEAD
-        baseurl = request.META.get("HTTP_ORIGIN", "https://{settings.DIMES_HOSTNAME}")
-=======
         baseurl = request.META.get("HTTP_ORIGIN", settings.DIMES_BASEURL)
->>>>>>> 1e47f956
         delivered = AeonRequester().get_request_data(
             "duplication", baseurl, **request_data)
         return delivered
@@ -118,11 +96,7 @@
         """Streams a large CSV file."""
         try:
             submitted = request.data.get("items")
-<<<<<<< HEAD
-            baseurl = request.META.get("HTTP_ORIGIN", "https://{settings.DIMES_HOSTNAME}")
-=======
             baseurl = request.META.get("HTTP_ORIGIN", settings.DIMES_BASEURL)
->>>>>>> 1e47f956
             processor = Processor()
             fetched = processor.get_data(submitted, baseurl)
             response = StreamingHttpResponse(
