import csv
from datetime import datetime

from asnake.aspace import ASpace
from django.http import StreamingHttpResponse
<<<<<<< HEAD
from rest_framework.response import Response
from rest_framework.views import APIView

from request_broker import settings

=======
from django.shortcuts import redirect
from request_broker import settings
from asnake.aspace import ASpace
from rest_framework.response import Response
from rest_framework.views import APIView

from .helpers import resolve_ref_id
>>>>>>> ee076f43
from .routines import AeonRequester, Mailer, Processor
from .serializers import LinkResolverSerializer

class BaseRequestView(APIView):
    """Base view which handles POST requests returns the appropriate response.

    Requires children to implement a `get_response_data` method."""

    def post(self, request, format=None):
        try:
            data = self.get_response_data(request)
            return Response(data, status=200)
        except Exception as e:
            return Response({"detail": str(e)}, status=500)


class ParseRequestView(BaseRequestView):
    """Parses an item to determine whether or not it is submittable."""

    def get_response_data(self, request):
        uri = request.data.get("item")
        baseurl = request.META.get("HTTP_ORIGIN", "http://localhost:3000")
        return Processor().parse_item(uri, baseurl)


class MailerView(BaseRequestView):
    """Delivers email messages containing data."""

    def get_response_data(self, request):
        object_list = request.data.get("items")
        to_address = request.data.get("email")
        subject = request.data.get("subject", "")
        message = request.data.get("message")
        baseurl = request.META.get("HTTP_ORIGIN", "http://localhost:3000")
        emailed = Mailer().send_message(to_address, object_list, subject, message, baseurl)
        return {"detail": emailed}


class DeliverReadingRoomRequestView(BaseRequestView):
    """Delivers a request for records to be delivered to the reading room."""

    def get_response_data(self, request):
        request_data = request.data
        baseurl = request.META.get("HTTP_ORIGIN", "http://localhost:3000")
        delivered = AeonRequester().get_request_data(
            "readingroom", baseurl, **request_data)
        return delivered


class DeliverDuplicationRequestView(BaseRequestView):
    """Delivers a request for records to be duplicated."""

    def get_response_data(self, request):
        request_data = request.data
        baseurl = request.META.get("HTTP_ORIGIN", "http://localhost:3000")
        delivered = AeonRequester().get_request_data(
            "duplication", baseurl, **request_data)
        return delivered


class Echo:
    """An object that implements just the write method of the file-like
    interface, returning the object instead of buffering. Used to stream
    downloads.
    """

    def write(self, value):
        return value


class DownloadCSVView(APIView):
    """Downloads a CSV file."""

    def iter_items(self, items, pseudo_buffer):
        """Returns an iterable containing the spreadsheet rows."""
        fieldnames = [key for key, _ in settings.EXPORT_FIELDS]
        writer = csv.DictWriter(pseudo_buffer, fieldnames=fieldnames, extrasaction="ignore")
        yield writer.writerow(dict((fn, fn) for fn in writer.fieldnames))
        for row in items:
            yield writer.writerow(row)

    def post(self, request):
        """Streams a large CSV file."""
        try:
            submitted = request.data.get("items")
            baseurl = request.META.get("HTTP_ORIGIN", "http://localhost:3000")
            processor = Processor()
            fetched = processor.get_data(submitted, baseurl)
            response = StreamingHttpResponse(
                streaming_content=(self.iter_items(fetched, Echo())),
                content_type="text/csv",
            ) 
            filename = "dimes-{}.csv".format(datetime.now().isoformat())
            response["Content-Disposition"] = "attachment; filename={}".format(filename)
            return response
        except Exception as e:
            return Response({"detail": str(e)}, status=500)

<<<<<<< HEAD

class PingView(APIView):
    """Checks if the application is able to process requests."""

    def get(self, request):
        try:
            ASpace(baseurl=settings.ARCHIVESSPACE["baseurl"],
                   username=settings.ARCHIVESSPACE["username"],
                   password=settings.ARCHIVESSPACE["password"],
                   repository=settings.ARCHIVESSPACE["repo_id"])
            return Response({"pong": True}, status=200)
        except Exception as e:
            return Response({"error": str(e), "pong": False}, status=200)
=======
class LinkResolverView(APIView):
    """Takes POST from Islandora. Resolves ASpace ID"""

    def get(self,request):

        aspace = ASpace(baseurl=settings.ARCHIVESSPACE["baseurl"], username=settings.ARCHIVESSPACE["username"], password=settings.ARCHIVESSPACE["password"], repository=settings.ARCHIVESSPACE["repo_id"])

        try:
          data = request.GET["ref_id"]
          ref_id = LinkResolverSerializer(data)
          host = settings.HOSTNAME
          repo = settings.ARCHIVESSPACE["repo_id"]
          uri = resolve_ref_id(repo, data, aspace.client)
          response = redirect("{}/objects/{}".format(host,uri))
          return response
        except Exception as e:
            return Response({"detail": str(e)}, status=500)
>>>>>>> ee076f43
<|MERGE_RESOLUTION|>--- conflicted
+++ resolved
@@ -3,13 +3,6 @@
 
 from asnake.aspace import ASpace
 from django.http import StreamingHttpResponse
-<<<<<<< HEAD
-from rest_framework.response import Response
-from rest_framework.views import APIView
-
-from request_broker import settings
-
-=======
 from django.shortcuts import redirect
 from request_broker import settings
 from asnake.aspace import ASpace
@@ -17,7 +10,6 @@
 from rest_framework.views import APIView
 
 from .helpers import resolve_ref_id
->>>>>>> ee076f43
 from .routines import AeonRequester, Mailer, Processor
 from .serializers import LinkResolverSerializer
 
@@ -116,8 +108,6 @@
         except Exception as e:
             return Response({"detail": str(e)}, status=500)
 
-<<<<<<< HEAD
-
 class PingView(APIView):
     """Checks if the application is able to process requests."""
 
@@ -130,7 +120,7 @@
             return Response({"pong": True}, status=200)
         except Exception as e:
             return Response({"error": str(e), "pong": False}, status=200)
-=======
+
 class LinkResolverView(APIView):
     """Takes POST from Islandora. Resolves ASpace ID"""
 
@@ -148,4 +138,3 @@
           return response
         except Exception as e:
             return Response({"detail": str(e)}, status=500)
->>>>>>> ee076f43
