import csv
from datetime import datetime

from asnake.aspace import ASpace
from django.http import StreamingHttpResponse
from django.shortcuts import redirect
from request_broker import settings
from asnake.aspace import ASpace
from rest_framework.response import Response
from rest_framework.views import APIView

from .helpers import resolve_ref_id
<<<<<<< HEAD
=======

from request_broker import settings

>>>>>>> c4b7deea
from .routines import AeonRequester, Mailer, Processor
from .serializers import LinkResolverSerializer

class BaseRequestView(APIView):
    """Base view which handles POST requests returns the appropriate response.

    Requires children to implement a `get_response_data` method."""

    def post(self, request, format=None):
        try:
            data = self.get_response_data(request)
            return Response(data, status=200)
        except Exception as e:
            return Response({"detail": str(e)}, status=500)


class ParseRequestView(BaseRequestView):
    """Parses an item to determine whether or not it is submittable."""

    def get_response_data(self, request):
        uri = request.data.get("item")
        baseurl = request.META.get("HTTP_ORIGIN", "https://dimes.rockarch.org")
        return Processor().parse_item(uri, baseurl)


class MailerView(BaseRequestView):
    """Delivers email messages containing data."""

    def get_response_data(self, request):
        object_list = request.data.get("items")
        to_address = request.data.get("email")
        subject = request.data.get("subject", "")
        message = request.data.get("message")
        baseurl = request.META.get("HTTP_ORIGIN", "https://dimes.rockarch.org")
        emailed = Mailer().send_message(to_address, object_list, subject, message, baseurl)
        return {"detail": emailed}


class DeliverReadingRoomRequestView(BaseRequestView):
    """Delivers a request for records to be delivered to the reading room."""

    def get_response_data(self, request):
        request_data = request.data
        baseurl = request.META.get("HTTP_ORIGIN", "https://dimes.rockarch.org")
        delivered = AeonRequester().get_request_data(
            "readingroom", baseurl, **request_data)
        return delivered


class DeliverDuplicationRequestView(BaseRequestView):
    """Delivers a request for records to be duplicated."""

    def get_response_data(self, request):
        request_data = request.data
        baseurl = request.META.get("HTTP_ORIGIN", "https://dimes.rockarch.org")
        delivered = AeonRequester().get_request_data(
            "duplication", baseurl, **request_data)
        return delivered


class Echo:
    """An object that implements just the write method of the file-like
    interface, returning the object instead of buffering. Used to stream
    downloads.
    """

    def write(self, value):
        return value


class DownloadCSVView(APIView):
    """Downloads a CSV file."""

    def iter_items(self, items, pseudo_buffer):
        """Returns an iterable containing the spreadsheet rows."""
        fieldnames = [key for key, _ in settings.EXPORT_FIELDS]
        writer = csv.DictWriter(pseudo_buffer, fieldnames=fieldnames, extrasaction="ignore")
        yield writer.writerow(dict((fn, fn) for fn in writer.fieldnames))
        for row in items:
            yield writer.writerow(row)

    def post(self, request):
        """Streams a large CSV file."""
        try:
            submitted = request.data.get("items")
            baseurl = request.META.get("HTTP_ORIGIN", "https://dimes.rockarch.org")
            processor = Processor()
            fetched = processor.get_data(submitted, baseurl)
            response = StreamingHttpResponse(
                streaming_content=(self.iter_items(fetched, Echo())),
                content_type="text/csv",
            ) 
            filename = "dimes-{}.csv".format(datetime.now().isoformat())
            response["Content-Disposition"] = "attachment; filename={}".format(filename)
            return response
        except Exception as e:
            return Response({"detail": str(e)}, status=500)

class LinkResolverView(APIView):
    """Takes POST from Islandora. Resolves ASpace ID"""

    def get(self,request):

        aspace = ASpace(baseurl=settings.ARCHIVESSPACE["baseurl"], username=settings.ARCHIVESSPACE["username"], password=settings.ARCHIVESSPACE["password"], repository=settings.ARCHIVESSPACE["repo_id"])

        try:
          data = request.GET["ref_id"]
          ref_id = LinkResolverSerializer(data)
          host = settings.HOSTNAME
          repo = settings.ARCHIVESSPACE["repo_id"]
          uri = resolve_ref_id(repo, data, aspace.client)
          response = redirect("{}/objects/{}".format(host,uri))
          return response
        except Exception as e:
            return Response({"detail": str(e)}, status=500)
<<<<<<< HEAD
=======

class PingView(APIView):
    """Checks if the application is able to process requests."""

    def get(self, request):
        try:
            ASpace(baseurl=settings.ARCHIVESSPACE["baseurl"],
                   username=settings.ARCHIVESSPACE["username"],
                   password=settings.ARCHIVESSPACE["password"],
                   repository=settings.ARCHIVESSPACE["repo_id"])
            return Response({"pong": True}, status=200)
        except Exception as e:
            return Response({"error": str(e), "pong": False}, status=200)
>>>>>>> c4b7deea
<|MERGE_RESOLUTION|>--- conflicted
+++ resolved
@@ -10,12 +10,9 @@
 from rest_framework.views import APIView
 
 from .helpers import resolve_ref_id
-<<<<<<< HEAD
-=======
 
 from request_broker import settings
 
->>>>>>> c4b7deea
 from .routines import AeonRequester, Mailer, Processor
 from .serializers import LinkResolverSerializer
 
@@ -131,8 +128,6 @@
           return response
         except Exception as e:
             return Response({"detail": str(e)}, status=500)
-<<<<<<< HEAD
-=======
 
 class PingView(APIView):
     """Checks if the application is able to process requests."""
@@ -145,5 +140,4 @@
                    repository=settings.ARCHIVESSPACE["repo_id"])
             return Response({"pong": True}, status=200)
         except Exception as e:
-            return Response({"error": str(e), "pong": False}, status=200)
->>>>>>> c4b7deea
+            return Response({"error": str(e), "pong": False}, status=200)