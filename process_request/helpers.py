--- conflicted
+++ resolved
@@ -3,14 +3,10 @@
 
 import inflect
 import shortuuid
-<<<<<<< HEAD
 from request_broker import settings
-from asnake.utils import get_date_display, get_note_text, text_in_note, resolve_to_uri
-=======
 from asnake.utils import (format_resource_id, get_date_display, get_note_text,
-                          text_in_note)
+                          text_in_note, resolve_to_uri)
 from django.conf import settings
->>>>>>> 1e47f956
 from ordered_set import OrderedSet
 
 CONFIDENCE_RATIO = 97  # Minimum confidence ratio to match against.
@@ -419,7 +415,6 @@
     for i in range(0, len(lst), n):
         yield lst[i:i + n]
 
-<<<<<<< HEAD
 def identifier_from_uri(uri):
     """Creates a short UUID.
 
@@ -447,22 +442,10 @@
     aspace_obj = aspace_objs['archival_objects'][0]['ref']
     resolved = identifier_from_uri(aspace_obj)
     return resolved
-=======
-
-def resolve_ref_id(repo_id, ref_id, client):
-    """ Accepts options to find archival objects using find_by_id method.
-
-    Generates and returns a DIMES URI from an ArchiveSpace URI.
-    """
-    aspace_objs = client.get('/repositories/{}/find_by_id/archival_objects?ref_id[]={}&resolve[]=archival_objects'.format(repo_id, ref_id)).json()
-    aspace_obj = aspace_objs['archival_objects'][0]['_resolved']
-    return get_url(aspace_obj, client)
-
 
 def get_formatted_resource_id(resource, client):
     """Gets a formatted resource id from the resource
 
     Concatenates the resource id parts using the separator from the config
     """
-    return format_resource_id(resource, client, settings.RESOURCE_ID_SEPARATOR)
->>>>>>> 1e47f956
+    return format_resource_id(resource, client, settings.RESOURCE_ID_SEPARATOR)