--- conflicted
+++ resolved
@@ -134,7 +134,6 @@
     return preferred
 
 
-<<<<<<< HEAD
 def get_rights_info(item_json):
     status = get_rights_status(item_json)
     if not status:
@@ -208,13 +207,9 @@
     return text
 
 
-def get_collection_creator(resource):
-    """Returns a list of creators for a resource record.
-=======
 def get_resource_creator(resource):
     """Gets all creators of a resource record and concatenate them into a string
     separated by commas.
->>>>>>> dfd7757f
 
     Args:
         resource (dict): resource record data.
@@ -251,12 +246,8 @@
 
 
 def get_expression(date):
-<<<<<<< HEAD
-    """Returns a date expression for a date object. Concatenates start and end dates if no date expression exists.
-=======
     """Gets a date expression for a date object. Concatenates start and end dates
     into a string if no date expression exists.
->>>>>>> dfd7757f
 
     Args:
         date (dict): an ArchivesSpace date
@@ -279,10 +270,7 @@
 
     Args:
         note (dict): an ArchivesSpace note.
-<<<<<<< HEAD
-=======
-
->>>>>>> dfd7757f
+
     Returns:
         list: a list containing note content.
     """
@@ -292,10 +280,7 @@
 
         Args:
             subnote (dict): an ArchivesSpace subnote.
-<<<<<<< HEAD
-=======
-
->>>>>>> dfd7757f
+
         Returns:
             list: a list containing subnote content.
         """
@@ -341,10 +326,7 @@
     Args:
         note (dict): an ArchivesSpace note.
         query_string (str): a string to match against.
-<<<<<<< HEAD
-=======
-
->>>>>>> dfd7757f
+
     Returns:
         bool: True if a match is found for `query_string`, False if no match is
             found.
@@ -354,55 +336,4 @@
         " ".join([n.lower() for n in note_content]),
         query_string.lower(),
         score_cutoff=CONFIDENCE_RATIO)
-<<<<<<< HEAD
-    return bool(ratio)
-=======
-    return bool(ratio)
-
-
-def indicates_restriction(rights_statement, restriction_acts):
-    """Parses a rights statement to determine if it indicates a restriction.
-
-    Args:
-        rights_statement (dict): an ArchivesSpace rights statement.
-        restriction_acts (list): a list of act restrictions.
-
-    Returns:
-        bool: True if rights statement indicates a restriction, False if not.
-    """
-    def is_expired(date):
-        today = datetime.now()
-        date = date if date else datetime.strftime("%Y-%m-%d")
-        return False if (
-            datetime.strptime(date, "%Y-%m-%d") >= today) else True
-
-    if is_expired(rights_statement.get("end_date")):
-        return False
-    for act in rights_statement.get("acts"):
-        if (act.get("restriction")
-                in restriction_acts and not is_expired(act.get("end_date"))):
-            return True
-    return False
-
-
-def is_restricted(archival_object, query_string, restriction_acts):
-    """Parses an archival object to determine if it is restricted based on note text
-    and rights statements.
-
-    Args:
-        archival_object (dict): an ArchivesSpace archival_object.
-        query_string (str): string of text to match against.
-        restriction_acts (list): a list of act restrictions.
-
-    Returns:
-        bool: True if archival object is restricted, False if not.
-    """
-    for note in archival_object.get("notes"):
-        if note.get("type") == "accessrestrict":
-            if text_in_note(note, query_string.lower()):
-                return True
-    for rights_statement in archival_object.get("rights_statements"):
-        if indicates_restriction(rights_statement, restriction_acts):
-            return True
-    return False
->>>>>>> dfd7757f
+    return bool(ratio)