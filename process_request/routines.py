import re
import xml.etree.ElementTree as ET

from asnake.aspace import ASpace
from django.conf import settings
from django.core.mail import send_mail

from .helpers import (get_container_indicators, get_dates,
                      get_formatted_resource_id, get_parent_title,
                      get_preferred_format, get_resource_creators,
                      get_restricted_in_container, get_rights_info, get_size,
                      get_url, list_chunks)


class Processor(object):
    """
    Processes requests by getting json information, checking restrictions, and getting
    delivery formats.
    """

    def strip_tags(self, user_string):
        """Strips XML and HTML tags from a string."""
        try:
            xmldoc = ET.fromstring(f'<xml>{user_string}</xml>')
            textcontent = ''.join(xmldoc.itertext())
        except ET.ParseError:
            tagregxp = re.compile(r'<[/\w][^>]+>')
            textcontent = tagregxp.sub('', user_string)
        return textcontent

    def get_data(self, uri_list, dimes_baseurl):
        """Gets data about an archival object from ArchivesSpace.

        Args:
            uri_list (list): A list of ArchivesSpace Archival Object URIs.
            dimes_baseurl (str): base URL for links to objects in DIMES

        Returns:
            data (list): A list containing JSON representations of ArchivesSpace
                         Archival Objects.
        """
        aspace = ASpace(baseurl=settings.ARCHIVESSPACE["baseurl"],
                        username=settings.ARCHIVESSPACE["username"],
                        password=settings.ARCHIVESSPACE["password"],
                        repository=settings.ARCHIVESSPACE["repo_id"])
        chunked_list = list_chunks([uri.split("/")[-1] for uri in uri_list], 25)
        data = []
        for chunk in chunked_list:
            objects = aspace.client.get("/repositories/{}/archival_objects".format(settings.ARCHIVESSPACE["repo_id"]),
                                        params={
                "id_set": chunk,
                "resolve": [
                    "ancestors",
                    "top_container", "top_container::container_locations",
                    "instances::digital_object"]})
            if objects.status_code == 200:
                for item_json in objects.json():
                    item_collection = item_json.get("ancestors")[-1].get("_resolved")
                    parent = self.strip_tags(get_parent_title(item_json.get("ancestors")[0].get("_resolved"))) if len(item_json.get("ancestors")) > 1 else None
                    format, container, subcontainer, location, barcode, container_uri = get_preferred_format(item_json)
                    restrictions, restrictions_text = get_rights_info(item_json, aspace.client)
<<<<<<< HEAD
                    resource_id = item_collection.get("id_0")
                    for i in ["id_1", "id_2", "id_3"]:
                        if isinstance(item_collection.get(i), str):
                            resource_id += '.'+item_collection.get(i)
=======
                    resource_id = get_formatted_resource_id(item_collection, aspace.client)
>>>>>>> b42f9436
                    data.append({
                        "ead_id": item_collection.get("ead_id"),
                        "creators": get_resource_creators(item_collection, aspace.client),
                        "restrictions": restrictions,
                        "restrictions_text": self.strip_tags(restrictions_text),
                        "restricted_in_container": get_restricted_in_container(container_uri, aspace.client) if (settings.RESTRICTED_IN_CONTAINER and container_uri and format not in ["digital", "microform"]) else "",
                        "collection_name": self.strip_tags(item_collection.get("title")),
                        "parent": parent,
                        "dates": get_dates(item_json, aspace.client),
                        "resource_id": resource_id,
                        "title": self.strip_tags(item_json.get("display_string")),
                        "uri": item_json["uri"],
                        "dimes_url": get_url(item_json, dimes_baseurl, aspace.client),
                        "containers": get_container_indicators(item_json),
                        "size": get_size(item_json["instances"]),
                        "preferred_instance": {
                            "format": format,
                            "container": container,
                            "subcontainer": subcontainer,
                            "location": location,
                            "barcode": barcode,
                            "uri": container_uri,
                        }
                    })
            else:
                raise Exception(objects.json()["error"])
        return data

    def is_submittable(self, item):
        """Determines if a request item is submittable.

        Args:
            item (dict): request item data.

        Returns:
            submit (bool): indicate if the request item is submittable or not.
            reason (str): if applicable, a human-readable explanation for why
                the request is not submittable.
        """
        submit = True
        reason = None
        if not any(value for value in item["preferred_instance"].values()):
            reason = "This item may not be available for request, but attempt will be made to include it. Reason: Required information about the physical container of this item is not available."
        elif  item.get("restrictions_text") and item.get("restrictions_text").strip() == "No restrictions.":
            reason = None
        elif item["restrictions"] == "closed":
            reason = "This item may be restricted; A&SC staff will follow up with you if needed.  Reason: {}".format(item.get("restrictions_text"))
        elif "digital" in item["preferred_instance"]["format"].lower():
            reason = "This item is already available online, but it will be included in request."
        elif item["restrictions"] == "conditional":
            reason = "This item may be restricted; A&SC staff will follow up with you if needed. Reason: {}".format(item.get("restrictions_text"))
        return submit, reason

    def parse_item(self, uri, baseurl):
        """Parses requested items to determine which are submittable. Adds a
        `submit` and `submit_reason` attribute to each item.

        Args:
            uri (str): An AS archival object URI.
            baseurl (str): base URL for links to objects in DIMES

        Returns:
            parsed (dict): A dicts containing parsed item information.
        """
        data = self.get_data([uri], baseurl)
        if not len(data):
            return {"uri": uri, "submit": False, "submit_reason": "This item is currently unavailable for request. It will not be included in request. Reason: This item cannot be found."}
        submit, reason = self.is_submittable(data[0])
        return {"uri": uri, "submit": submit, "submit_reason": reason}


class Mailer(object):
    """Email delivery class."""

    def send_message(self, email, object_list, subject, message, baseurl):
        """Sends an email with request data to an email address or list of
        addresses.

        Args:
            email (str): email address to send email to.
            object_list (list): list of URIs for requested objects.
            subject (str): string to attach to the subject of the email.
            message (str): message to prepend to the email body.
            baseurl (str): base URL to use for links to objects in DIMES.

        Returns:
            str: a string message that the emails were sent.
        """
        message = message + "\n\n" if message else ""
        recipient_list = email if isinstance(email, list) else [email]
        subject = subject if subject else "My List from DIMES"
        processor = Processor()
        fetched = processor.get_data(object_list, baseurl)
        message += self.format_items(fetched)
        send_mail(
            subject,
            message,
            settings.EMAIL_DEFAULT_FROM,
            recipient_list,
            fail_silently=False)
        return "email sent to {}".format(", ".join(recipient_list))

    def format_items(self, object_list):
        """Appends select keys to the message body unless their value is None.

        Args:
            object_list (list): list of requested objects.

        Returns:
            message (str): a string respresentation of the converted dicts.
        """
        message = ""
        for obj in object_list:
            for key, label in settings.EXPORT_FIELDS:
                if obj[key]:
                    concat_str = "{}: {} \n".format(label, obj[key]) if label else "{} \n".format(obj[key])
                    message += concat_str
            message += "\n"
        return message


class AeonRequester(object):
    """Creates transactions in Aeon by sending data to the Aeon API."""

    def __init__(self):
        self.request_defaults = {
            "AeonForm": "EADRequest",
            "DocumentType": "Manuscript",
            "GroupingIdentifier": "GroupingField",
            "GroupingOption_EADNumber": "FirstValue",
            "GroupingOption_ItemInfo1": "Concatenate",
            "GroupingOption_ItemDate": "Concatenate",
            "GroupingOption_ItemTitle": "FirstValue",
            "GroupingOption_ItemAuthor": "FirstValue",
            "GroupingOption_ItemSubtitle": "FirstValue",
            "GroupingOption_ItemVolume": "FirstValue",
            "GroupingOption_ItemIssue": "Concatenate",
            "GroupingOption_ItemInfo2": "Concatenate",
            "GroupingOption_CallNumber": "FirstValue",
            "GroupingOption_ItemInfo3": "FirstValue",
            "GroupingOption_ItemCitation": "FirstValue",
            "GroupingOption_ItemNumber": "FirstValue",
            "GroupingOption_Location": "FirstValue",
            "GroupingOption_ItemInfo5": "FirstValue",
            "UserReview": "No",
            "SubmitButton": "Submit Request",
        }

    def get_request_data(self, request_type, baseurl, **kwargs):
        """Gets object data from ArchivesSpace and formats it for reading rooom
        or duplication requests in Aeon.

        Args:
            request_type (str): string indicating whether the request is for the
            readingroom or duplication.
            baseurl (str): Base url for an ArchivesSpace instance.
            **kwargs (dict): Includes varying Aeon request information depending
                on the type of request. Also includes the below specified keys.
                items (list): A list of ArchivesSpace archival object URIs.

        Returns:
            dict: Request data formatted for Aeon.

        Raise:
            ValueError: if request_type is not readingroom or duplicate.
        """
        processor = Processor()
        fetched = processor.get_data(kwargs.get("items"), baseurl)
        if request_type == "readingroom":
            data = self.prepare_reading_room_request(fetched, kwargs)
        elif request_type == "duplication":
            data = self.prepare_duplication_request(fetched, kwargs)
        else:
            raise ValueError(
                "Unknown request type '{}', expected either 'readingroom' or 'duplication'".format(request_type))
        return {k: v for k, v in data.items() if v}

    def prepare_reading_room_request(self, items, request_data):
        """Maps reading room request data to Aeon fields.

        Args:
            items (list): Resolved data about AS archival objects.
            request_data (dict): data about user-submitted requests.

        Returns:
            data: Submission data for Aeon.
        """
        reading_room_defaults = {
            "WebRequestForm": "GenericRequestManuscript",
            "RequestType": "Loan",
            "ScheduledDate": request_data.get("scheduledDate"),
            "SpecialRequest": request_data.get("questions"),
<<<<<<< HEAD
            "Location": request_data.get("readingRoomID"),
=======
>>>>>>> b42f9436
            "Site": request_data.get("site"),
        }

        request_data = self.parse_items(items)
        return dict(**self.request_defaults, **reading_room_defaults, **request_data)

    def prepare_duplication_request(self, items, request_data):
        """Maps duplication request data to Aeon fields.

        Args:
            items (list): Resolved data about AS archival objects.
            request_data (dict): data about user-submitted requests.

        Returns:
            data: Submission data for Aeon.
        """
        duplication_defaults = {
            "WebRequestForm": "PhotoduplicationRequest",
            "RequestType": "Copy",
            "Format": request_data.get("format"),
            "SpecialRequest": request_data.get("questions"),
            "SkipOrderEstimate": "Yes",
        }
        request_data = self.parse_items(items, request_data.get("description", ""))
        return dict(**self.request_defaults, **duplication_defaults, **request_data)

    def parse_items(self, items, description=""):
        """Assigns item data to Aeon request fields.

        Args:
            items (list): a list of items from a request.

        Returns:
            parsed (dict): a dictionary containing parsed item data.
        """
        parsed = {"Request": []}
        for i in items:
            request_prefix = i["uri"].split("/")[-1]
            parsed["Request"].append(request_prefix)
            parsed.update({
                "EADNumber_{}".format(request_prefix): i['ead_id'],
                "CallNumber_{}".format(request_prefix): i["resource_id"],
                "GroupingField_{}".format(request_prefix): i["preferred_instance"]["uri"],
                "ItemAuthor_{}".format(request_prefix): i["creators"],
                "ItemCitation_{}".format(request_prefix): i["uri"],
                "ItemDate_{}".format(request_prefix): i["dates"],
                "ItemInfo1_{}".format(request_prefix): i["title"],
                "ItemInfo2_{}".format(request_prefix): "" if i["restrictions"] == "open" else i["restrictions_text"],
                "ItemInfo3_{}".format(request_prefix): i["uri"],
                "ItemInfo4_{}".format(request_prefix): description,
                "ItemInfo5_{}".format(request_prefix): i["restricted_in_container"],
                "EADNumber_{}".format(request_prefix): i['ead_id'],
                "ItemNumber_{}".format(request_prefix): i["preferred_instance"]["barcode"],
                "ItemSubtitle_{}".format(request_prefix): i["parent"],
                "ItemTitle_{}".format(request_prefix): i["collection_name"],
                "ItemVolume_{}".format(request_prefix): i["preferred_instance"]["container"],
                "ItemIssue_{}".format(request_prefix): i["preferred_instance"]["subcontainer"]
            })
        return parsed<|MERGE_RESOLUTION|>--- conflicted
+++ resolved
@@ -59,14 +59,7 @@
                     parent = self.strip_tags(get_parent_title(item_json.get("ancestors")[0].get("_resolved"))) if len(item_json.get("ancestors")) > 1 else None
                     format, container, subcontainer, location, barcode, container_uri = get_preferred_format(item_json)
                     restrictions, restrictions_text = get_rights_info(item_json, aspace.client)
-<<<<<<< HEAD
-                    resource_id = item_collection.get("id_0")
-                    for i in ["id_1", "id_2", "id_3"]:
-                        if isinstance(item_collection.get(i), str):
-                            resource_id += '.'+item_collection.get(i)
-=======
                     resource_id = get_formatted_resource_id(item_collection, aspace.client)
->>>>>>> b42f9436
                     data.append({
                         "ead_id": item_collection.get("ead_id"),
                         "creators": get_resource_creators(item_collection, aspace.client),
@@ -259,10 +252,6 @@
             "RequestType": "Loan",
             "ScheduledDate": request_data.get("scheduledDate"),
             "SpecialRequest": request_data.get("questions"),
-<<<<<<< HEAD
-            "Location": request_data.get("readingRoomID"),
-=======
->>>>>>> b42f9436
             "Site": request_data.get("site"),
         }
 
