--- conflicted
+++ resolved
@@ -2,13 +2,9 @@
 from django.core.mail import send_mail
 from request_broker import settings
 
-<<<<<<< HEAD
 from .clients import AeonAPIClient
-from .helpers import get_collection_creator, get_dates
-=======
 from .helpers import (get_collection_creator, get_container_indicators,
                       get_dates, get_preferred_format)
->>>>>>> 936986b6
 
 
 class ProcessRequest(object):
