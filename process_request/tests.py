import csv
import json
import random
import string
from os.path import join
from unittest.mock import patch

import vcr
from django.core import mail
from django.http import StreamingHttpResponse
from django.test import TestCase
from django.urls import reverse
from request_broker import settings
from rest_framework.test import APIRequestFactory

<<<<<<< HEAD
from .helpers import (get_container_indicators, get_file_versions,
                      get_instance_data, get_location, get_preferred_format)
from .models import MachineUser, User
from .routines import DeliverEmail, ProcessRequest
from .test_helpers import random_string
=======
from .helpers import get_collection_creator, get_dates
from .models import MachineUser, User
from .routines import DeliverEmail, ProcessRequest
>>>>>>> ea6e171a
from .views import (DeliverEmailView, DownloadCSVView, ParseRequestView,
                    ProcessEmailRequestView)

aspace_vcr = vcr.VCR(
    serializer='json',
    cassette_library_dir=join(settings.BASE_DIR, 'fixtures/cassettes'),
    record_mode='once',
    match_on=['path', 'method'],
    filter_query_parameters=['username', 'password'],
    filter_headers=['Authorization', 'X-ArchivesSpace-Session'],
)

FIXTURES_DIR = join(settings.BASE_DIR, "fixtures")


def random_list():
    return random.sample(string.ascii_lowercase, random.randint(2, 10))


def json_from_fixture(filename):
    with open(join(FIXTURES_DIR, filename), "r") as df:
        return json.load(df)
<<<<<<< HEAD


item_list = ['/repositories/2/archival_objects/1154382',
             '/repositories/2/archival_objects/1154384',
             '/repositories/2/archival_objects/1154385',
             '/repositories/2/archival_objects/1154386',
             '/repositories/2/archival_objects/1154387',
             '/repositories/2/archival_objects/1154388',
             '/repositories/2/archival_objects/1154389'
             ]
=======
>>>>>>> ea6e171a


class TestUsers(TestCase):

    def test_user(self):
        user = User(
            first_name="Patrick",
            last_name="Galligan",
            email="pgalligan@rockarch.org")
        self.assertEqual(user.full_name, "Patrick Galligan")
        self.assertEqual(str(user), "Patrick Galligan <pgalligan@rockarch.org>")

    def test_machineuser(self):
        system = 'Zodiac'
        user = MachineUser(system_name="Zodiac")
        self.assertEqual(str(user), system)


class TestHelpers(TestCase):

    def test_get_container_indicators(self):
        letters = random_string(10)
        expected_title = "Digital Object: {}".format(letters)
        item = {'instances': [{'instance_type': 'digital_object', 'digital_object': {'_resolved': {'title': letters}}}]}
        self.assertEqual(get_container_indicators(item), expected_title)

        type = random_string(10)
        number = random_string(2)
        item = {'instances': [{'instance_type': 'mixed materials', 'sub_container':
                               {'top_container': {'_resolved': {'type': type, 'indicator': number}}}}]}
        expected_indicator = "{} {}".format(type.capitalize(), number)
        self.assertEqual(get_container_indicators(item), expected_indicator)

        type = random_string(10)
        number = random_string(2)
        letters = random_string(10)
        item = {'instances': [{'instance_type': 'mixed materials', 'sub_container':
                               {'top_container': {'_resolved': {'type': type, 'indicator': number}}}},
                              {'instance_type': 'digital_object', 'digital_object': {'_resolved': {'title': letters}}}]}
        expected_containers = "{} {}, Digital Object: {}".format(type.capitalize(), number, letters)
        self.assertEqual(get_container_indicators(item), expected_containers)

        item = {'instances': []}
        self.assertEqual(get_container_indicators(item), None)

    def test_get_file_versions(self):
        uri = random_string(10)
        digital_object = {'file_versions': [{'file_uri': uri}]}
        self.assertEqual(get_file_versions(digital_object), uri)

    def test_get_location(self):
        with open(join("fixtures", "locations.json")) as fixture_json:
            obj_data = json.load(fixture_json)
            expected_location = "Rockefeller Archive Center, Blue Level, Vault 106 [Unit:  66, Shelf:  7]"
            self.assertEqual(get_location(obj_data), expected_location)

    def test_get_instance_data(self):
        with open(join("fixtures", "digital_object_instance.json")) as fixture_json:
            obj_data = json.load(fixture_json)
            expected_values = ("digital_object", "Digital Object: digital object", "http://google.com", "238475")
            self.assertEqual(get_instance_data(obj_data, "digital_object"), expected_values)

        with open(join("fixtures", "mixed_materials_instance.json")) as fixture_json:
            obj_data = json.load(fixture_json)
            expected_values = ("mixed materials", "Box 2",
                               "Rockefeller Archive Center, Blue Level, Vault 106 [Unit:  66, Shelf:  7]",
                               "A12345")
            self.assertEqual(get_instance_data(obj_data, "mixed_materials"), expected_values)

    def test_get_preferred_format(self):
        with open(join("fixtures", "object_digital.json")) as fixture_json:
            obj_data = json.load(fixture_json)
            expected_data = ("digital_object,digital_object", "Digital Object: digital object,Digital Object: digital object 2",
                             "http://google.com,http://google2.com", "238475,238476")
            self.assertTrue(get_preferred_format(obj_data), expected_data)

        with open(join("fixtures", "object_microform.json")) as fixture_json:
            obj_data = json.load(fixture_json)
            expected_data = ("microform, microform",
                             "Reel 1, Reel 2",
                             "Rockefeller Archive Center, Blue Level, Vault 106 [Unit:  66, Shelf:  7], Rockefeller Archive Center, Blue Level, Vault 106 [Unit:  66, Shelf:  8]",
                             "A12345, A123456")
            self.assertTrue(get_preferred_format(obj_data), expected_data)

        with open(join("fixtures", "object_mixed.json")) as fixture_json:
            obj_data = json.load(fixture_json)
            expected_data = ("mixed materials, mixed materials",
                             "Reel 1, Reel 2",
                             "Rockefeller Archive Center, Blue Level, Vault 106 [Unit:  66, Shelf:  7], Rockefeller Archive Center, Blue Level, Vault 106 [Unit:  66, Shelf:  8]",
                             "A12345, A123456")
            self.assertTrue(get_preferred_format(obj_data), expected_data)

        with open(join("fixtures", "object_no_instance.json")) as fixture_json:
            obj_data = json.load(fixture_json)
            expected_data = (None, None, None, None)
            self.assertTrue(get_preferred_format(obj_data), expected_data)


class TestRoutines(TestCase):

    @patch("process_request.routines.ProcessRequest.get_data")
    def test_parse_items(self, mock_get_data):
        item = json_from_fixture("as_data.json")
        mock_get_data.return_value = item
        for restrictions, text, submit, reason in [
                ("closed", "foo", False, "Item is restricted: foo"),
                ("open", "bar", True, None),
                ("conditional", "foobar", True, None)]:
            mock_get_data.return_value["restrictions"] = restrictions
            mock_get_data.return_value["restrictions_text"] = text
            parsed = ProcessRequest().parse_items([mock_get_data.return_value])[0]
            self.assertEqual(parsed["submit"], submit)
            self.assertEqual(parsed["submit_reason"], reason)
        for format, submit in [
                ("Digital", False), ("Mixed materials", True), ("microfilm", True)]:
            mock_get_data.return_value["preferred_format"] = format
            parsed = ProcessRequest().parse_items([item])[0]
            self.assertEqual(parsed["submit"], submit)

    @patch("process_request.routines.ProcessRequest.get_data")
    def test_process_email_request(self, mock_get_data):
        mock_get_data.return_value = json_from_fixture("as_data.json")
        to_process = random_list()
        processed = ProcessRequest().process_email_request(to_process)
        self.assertEqual(len(to_process), len(processed))
        self.assertTrue([isinstance(item, dict) for item in processed])

    def test_deliver_email(self):
        object_list = [json_from_fixture("as_data.json")]
        for to, subject in [
                ("test@example.com", "Subject"),
                (["foo@example.com", "bar@example.com"], None)]:
            expected_to = to if isinstance(to, list) else [to]
            emailed = DeliverEmail().send_message(to, object_list, subject)
            self.assertEqual(emailed, "email sent to {}".format(", ".join(expected_to)))
            self.assertTrue(isinstance(mail.outbox[0].to, list))
            self.assertIsNot(mail.outbox[0].subject, None)
            self.assertNotIn("location", mail.outbox[0].body)
            self.assertNotIn("barcode", mail.outbox[0].body)
<<<<<<< HEAD
=======

    @aspace_vcr.use_cassette("aspace_request.json")
    def test_get_data(self):
        get_as_data = ProcessRequest().get_data("/repositories/2/archival_objects/1134638")
        self.assertTrue(isinstance(get_as_data, dict))
        self.assertEqual(len(get_as_data), 9)


class TestHelpers(TestCase):

    def test_get_collection_creator(self):

        with open(join("fixtures", "object_all.json")) as fixture_json:
            obj_data = json.load(fixture_json)
            self.assertEqual(get_collection_creator(obj_data.get("ancestors")[-1].get("_resolved")), "Philanthropy Foundation")

    def test_get_dates(self):
        with open(join("fixtures", "object_all.json")) as fixture_json:
            obj_data = json.load(fixture_json)
            self.assertEqual(get_dates(obj_data), "1991")
>>>>>>> ea6e171a


class TestViews(TestCase):

    def setUp(self):
        self.factory = APIRequestFactory()

    def assert_handles_routine(self, request_data, view_str, view):
        request = self.factory.post(
            reverse(view_str), request_data, format="json")
        response = view.as_view()(request)
        self.assertEqual(response.status_code, 200, "Response error: {}".format(response.data))
        self.assertEqual(len(response.data), 1)

    def assert_handles_exceptions(self, patched_fn, exception_text, view_str, view):
        patched_fn.side_effect = Exception(exception_text)
        request = self.factory.post(
            reverse(view_str), {"items": random_list()}, format="json")
        response = view.as_view()(request)
        self.assertEqual(
            response.status_code, 500, "Request did not return a 500 response")
        self.assertEqual(
            response.data["detail"], exception_text, "Exception string not in response")

    @patch("process_request.routines.ProcessRequest.get_data")
    def test_download_csv_view(self, mock_get_data):
        mock_get_data.return_value = json_from_fixture("as_data.json")
        to_process = random_list()
        request = self.factory.post(
            reverse("download-csv"), {"items": to_process}, format="json")
        response = DownloadCSVView.as_view()(request)
        self.assertTrue(isinstance(response, StreamingHttpResponse))
        self.assertEqual(response.get('Content-Type'), "text/csv")
        self.assertIn("attachment;", response.get('Content-Disposition'))
        f = response.getvalue().decode("utf-8")
        reader = csv.reader(f.splitlines())
        self.assertEqual(
            sum(1 for row in reader), len(to_process) + 1,
            "Incorrect number of rows in CSV file")

        self.assert_handles_exceptions(
            mock_get_data, "foobar", "download-csv", DownloadCSVView)

    @patch("process_request.routines.ProcessRequest.process_email_request")
    def test_process_email_request_view(self, mock_processed):
        mock_processed.return_value = [json_from_fixture("as_data.json")]
        self.assert_handles_routine(
            {"items": random_list()}, "process-email", ProcessEmailRequestView)
        self.assert_handles_exceptions(
            mock_processed, "foobar", "process-email", ProcessEmailRequestView)

    @patch("process_request.routines.DeliverEmail.send_message")
    def test_send_email_request_view(self, mock_sent):
        mock_sent.return_value = "email sent"
        self.assert_handles_routine(
            {"items": random_list(), "to_address": "test@example.com", "subject": "DIMES list"},
            "deliver-email",
            DeliverEmailView)
        self.assert_handles_exceptions(
            mock_sent, "foobar", "process-email", DeliverEmailView)

    @patch("process_request.routines.ProcessRequest.parse_items")
    def test_parse_request_view(self, mock_parse):
        parsed = random_list()
        mock_parse.return_value = parsed
        self.assert_handles_routine(
            {"items": parsed}, "parse-request", ParseRequestView)
        self.assert_handles_exceptions(
            mock_parse, "bar", "parse-request", ParseRequestView)<|MERGE_RESOLUTION|>--- conflicted
+++ resolved
@@ -13,17 +13,12 @@
 from request_broker import settings
 from rest_framework.test import APIRequestFactory
 
-<<<<<<< HEAD
-from .helpers import (get_container_indicators, get_file_versions,
-                      get_instance_data, get_location, get_preferred_format)
+from .helpers import (get_collection_creator, get_container_indicators, 
+                      get_dates, get_file_versions, get_instance_data,
+                      get_location, get_preferred_format)
 from .models import MachineUser, User
 from .routines import DeliverEmail, ProcessRequest
 from .test_helpers import random_string
-=======
-from .helpers import get_collection_creator, get_dates
-from .models import MachineUser, User
-from .routines import DeliverEmail, ProcessRequest
->>>>>>> ea6e171a
 from .views import (DeliverEmailView, DownloadCSVView, ParseRequestView,
                     ProcessEmailRequestView)
 
@@ -46,19 +41,6 @@
 def json_from_fixture(filename):
     with open(join(FIXTURES_DIR, filename), "r") as df:
         return json.load(df)
-<<<<<<< HEAD
-
-
-item_list = ['/repositories/2/archival_objects/1154382',
-             '/repositories/2/archival_objects/1154384',
-             '/repositories/2/archival_objects/1154385',
-             '/repositories/2/archival_objects/1154386',
-             '/repositories/2/archival_objects/1154387',
-             '/repositories/2/archival_objects/1154388',
-             '/repositories/2/archival_objects/1154389'
-             ]
-=======
->>>>>>> ea6e171a
 
 
 class TestUsers(TestCase):
@@ -78,6 +60,17 @@
 
 
 class TestHelpers(TestCase):
+
+    def test_get_collection_creator(self):
+
+        with open(join("fixtures", "object_all.json")) as fixture_json:
+            obj_data = json.load(fixture_json)
+            self.assertEqual(get_collection_creator(obj_data.get("ancestors")[-1].get("_resolved")), "Philanthropy Foundation")
+
+    def test_get_dates(self):
+        with open(join("fixtures", "object_all.json")) as fixture_json:
+            obj_data = json.load(fixture_json)
+            self.assertEqual(get_dates(obj_data), "1991")
 
     def test_get_container_indicators(self):
         letters = random_string(10)
@@ -198,29 +191,12 @@
             self.assertIsNot(mail.outbox[0].subject, None)
             self.assertNotIn("location", mail.outbox[0].body)
             self.assertNotIn("barcode", mail.outbox[0].body)
-<<<<<<< HEAD
-=======
-
+    
     @aspace_vcr.use_cassette("aspace_request.json")
     def test_get_data(self):
         get_as_data = ProcessRequest().get_data("/repositories/2/archival_objects/1134638")
         self.assertTrue(isinstance(get_as_data, dict))
         self.assertEqual(len(get_as_data), 9)
-
-
-class TestHelpers(TestCase):
-
-    def test_get_collection_creator(self):
-
-        with open(join("fixtures", "object_all.json")) as fixture_json:
-            obj_data = json.load(fixture_json)
-            self.assertEqual(get_collection_creator(obj_data.get("ancestors")[-1].get("_resolved")), "Philanthropy Foundation")
-
-    def test_get_dates(self):
-        with open(join("fixtures", "object_all.json")) as fixture_json:
-            obj_data = json.load(fixture_json)
-            self.assertEqual(get_dates(obj_data), "1991")
->>>>>>> ea6e171a
 
 
 class TestViews(TestCase):
