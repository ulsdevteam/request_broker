<<<<<<< HEAD
=======
import csv
>>>>>>> 75ab6626
import json
import random
import string
from os.path import join
from unittest.mock import patch

import vcr
from django.http import StreamingHttpResponse
from django.test import TestCase
from django.urls import reverse
from request_broker import settings
from rest_framework.test import APIRequestFactory

from .models import MachineUser, User
from .routines import ProcessRequest
from .views import DownloadCSVView, ProcessRequestView

transformer_vcr = vcr.VCR(
    serializer='json',
    cassette_library_dir=join(settings.BASE_DIR, 'fixtures/cassettes'),
    record_mode='once',
    match_on=['path', 'method'],
    filter_query_parameters=['username', 'password'],
    filter_headers=['Authorization', 'X-ArchivesSpace-Session'],
)

FIXTURES_DIR = join(settings.BASE_DIR, "fixtures")

ROUTINES = (
    ('process_request.json', ProcessRequest),
)

VIEWS = (
    ('process_request.json', ProcessRequestView),
)


class TestUsers(TestCase):

    def test_user(self):
        user = User(
            first_name="Patrick",
            last_name="Galligan",
            email="pgalligan@rockarch.org")
        self.assertEqual(user.full_name, "Patrick Galligan")
        self.assertEqual(str(user), "Patrick Galligan <pgalligan@rockarch.org>")

    def test_machineuser(self):
        system = 'Zodiac'
        user = MachineUser(system_name="Zodiac")
        self.assertEqual(str(user), system)


class TestRoutines(TestCase):

    def test_routines(self):
        for cassette, routine in ROUTINES:
            with transformer_vcr.use_cassette(cassette):
                routines = ProcessRequest().process_readingroom_request(['/repositories/2/archival_objects/8457'])
                self.assertEqual(routines, 'test')

    @patch("process_request.routines.ProcessRequest.get_data")
    def test_process_email_request(self, mock_get_data):
        with open(join("fixtures", "as_data.json"), "r") as df:
            mock_get_data.return_value = json.load(df)
            to_process = random.sample(string.ascii_lowercase, random.randint(2, 10))
            processed = ProcessRequest().process_email_request(to_process)
            self.assertEqual(len(to_process), len(processed))
            self.assertTrue([isinstance(item, dict) for item in processed])


class TestViews(TestCase):

    def setUp(self):
        self.factory = APIRequestFactory()

    def test_processrequestview(self):
        for v in VIEWS:
            with transformer_vcr.use_cassette(v[0]):
                request = self.factory.post(reverse('process-request'), {"items": ["/repositories/2/archival_objects/8457"]}, format='json')
                response = v[1].as_view()(request)
                self.assertEqual(response.status_code, 200)

    @patch("process_request.routines.ProcessRequest.get_data")
    def test_downloadcsvview(self, mock_get_data):
        with open(join(FIXTURES_DIR, "as_data.json"), "r") as df:
            item = json.load(df)
            mock_get_data.return_value = item
            to_process = random.sample(string.ascii_lowercase, random.randint(2, 10))
            request = self.factory.post(
                reverse("download-csv"), {"items": to_process}, format="json")
            response = DownloadCSVView.as_view()(request)
            self.assertTrue(isinstance(response, StreamingHttpResponse))
            self.assertEqual(response.get('Content-Type'), "text/csv")
            self.assertIn("attachment;", response.get('Content-Disposition'))
            f = response.getvalue().decode("utf-8")
            reader = csv.reader(f.splitlines())
            self.assertEqual(
                sum(1 for row in reader), len(to_process) + 1,
                "Incorrect number of rows in CSV file")

            mock_get_data.side_effect = Exception("foobar")
            to_process = random.sample(string.ascii_lowercase, random.randint(2, 10))
            request = self.factory.post(
                reverse("download-csv"), {"items": to_process}, format="json")
            response = DownloadCSVView.as_view()(request)
            self.assertEqual(
                response.status_code, 500, "Request did not return a 500 response")
            self.assertEqual(
                response.data["detail"], "foobar", "Exception string not in response")<|MERGE_RESOLUTION|>--- conflicted
+++ resolved
@@ -1,7 +1,4 @@
-<<<<<<< HEAD
-=======
 import csv
->>>>>>> 75ab6626
 import json
 import random
 import string
