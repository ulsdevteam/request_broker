--- conflicted
+++ resolved
@@ -58,13 +58,6 @@
 
 class TestRoutines(TestCase):
 
-<<<<<<< HEAD
-    def test_routines(self):
-        for cassette, routine in ROUTINES:
-            with aspace_vcr.use_cassette(cassette):
-                routines = ProcessRequest().process_readingroom_request(['/repositories/2/archival_objects/8457'])
-                self.assertEqual(routines, 'test')
-=======
     @patch("process_request.routines.ProcessRequest.get_data")
     def test_parse_items(self, mock_get_data):
         item = json_from_fixture("as_data.json")
@@ -104,7 +97,6 @@
             self.assertIsNot(mail.outbox[0].subject, None)
             self.assertNotIn("location", mail.outbox[0].body)
             self.assertNotIn("barcode", mail.outbox[0].body)
->>>>>>> 722c711a
 
     @aspace_vcr.use_cassette("aspace_request.json")
     def test_get_data(self):
@@ -132,14 +124,6 @@
     def setUp(self):
         self.factory = APIRequestFactory()
 
-<<<<<<< HEAD
-    def test_processrequestview(self):
-        for v in VIEWS:
-            with aspace_vcr.use_cassette(v[0]):
-                request = self.factory.post(reverse('process-request'), {"items": ["/repositories/2/archival_objects/8457"]}, format='json')
-                response = v[1].as_view()(request)
-                self.assertEqual(response.status_code, 200)
-=======
     def assert_handles_routine(self, request_data, view_str, view):
         request = self.factory.post(
             reverse(view_str), request_data, format="json")
@@ -156,7 +140,6 @@
             response.status_code, 500, "Request did not return a 500 response")
         self.assertEqual(
             response.data["detail"], exception_text, "Exception string not in response")
->>>>>>> 722c711a
 
     @patch("process_request.routines.ProcessRequest.get_data")
     def test_download_csv_view(self, mock_get_data):
