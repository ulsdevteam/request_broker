{
<<<<<<< HEAD
  "lock_version": 144,
  "position": 0,
  "publish": true,
  "ref_id": "421d180c96c333c196091b797617208c",
  "title": "test1",
  "display_string": "test1",
  "restrictions_apply": false,
  "created_by": "k.martin",
  "last_modified_by": "admin",
  "create_time": "2019-12-12T15:52:52Z",
  "system_mtime": "2020-04-14T15:36:25Z",
  "user_mtime": "2020-04-14T15:36:25Z",
  "suppressed": false,
  "is_slug_auto": false,
  "level": "subseries",
  "jsonmodel_type": "archival_object",
  "external_ids": [],
  "subjects": [],
  "linked_events": [],
  "extents": [],
  "dates": [],
  "external_documents": [],
  "rights_statements": [],
  "linked_agents": [],
  "ancestors": [{
      "ref": "/repositories/2/archival_objects/1154299",
      "level": "series",
      "_resolved": {
        "lock_version": 2,
        "position": 0,
        "publish": true,
        "ref_id": "6cb23e1fc11f953ea3b6f45d393e763e",
        "title": "series",
        "display_string": "series",
        "restrictions_apply": false,
        "created_by": "admin",
        "last_modified_by": "admin",
        "create_time": "2020-01-28T14:24:22Z",
        "system_mtime": "2020-02-10T18:34:17Z",
        "user_mtime": "2020-02-10T18:34:17Z",
        "suppressed": false,
        "is_slug_auto": false,
        "level": "series",
        "jsonmodel_type": "archival_object",
        "external_ids": [],
        "subjects": [],
        "linked_events": [],
        "extents": [],
        "dates": [],
        "external_documents": [],
        "rights_statements": [{
          "lock_version": 0,
          "identifier": "aa1d36b57fbb9c05202e6b84921ef156",
          "created_by": "admin",
          "last_modified_by": "admin",
          "create_time": "2020-02-10T18:34:17Z",
          "system_mtime": "2020-02-10T18:34:17Z",
          "user_mtime": "2020-02-10T18:34:17Z",
          "start_date": "2020-02-07",
          "end_date": "2020-02-15",
          "determination_date": "2020-02-06",
          "rights_type": "copyright",
          "status": "copyrighted",
          "jurisdiction": "US",
          "jsonmodel_type": "rights_statement",
          "external_documents": [],
          "acts": [{
            "start_date": "2020-02-07",
            "end_date": "2020-02-15",
            "created_by": "admin",
            "last_modified_by": "admin",
            "create_time": "2020-02-10T18:34:17Z",
            "system_mtime": "2020-02-10T18:34:17Z",
            "user_mtime": "2020-02-10T18:34:17Z",
            "act_type": "disseminate",
            "restriction": "disallow",
            "jsonmodel_type": "rights_statement_act",
            "notes": [{
              "jsonmodel_type": "note_rights_statement_act",
              "type": "additional_information",
              "content": [
                "act note"
              ],
              "persistent_id": "0b2de25be1bb35d44a9bab8ae5a8f96f",
              "publish": true
            }]
          }],
          "linked_agents": [],
          "notes": [{
            "jsonmodel_type": "note_rights_statement",
            "type": "type_note",
            "content": [
              "type note"
            ],
            "persistent_id": "3a82187efe0573b134c722d2e3821ed0",
            "publish": true
          }]
        }],
        "linked_agents": [],
        "ancestors": [{
          "ref": "/repositories/2/resources/13063",
          "level": "collection"
        }],
        "instances": [],
        "notes": [],
        "uri": "/repositories/2/archival_objects/1154299",
        "repository": {
          "ref": "/repositories/2"
        },
        "resource": {
          "ref": "/repositories/2/resources/13063"
        },
        "has_unpublished_ancestor": false
      }
    },
    {
      "ref": "/repositories/2/resources/13063",
      "level": "collection",
      "_resolved": {
        "lock_version": 15,
        "title": "KMTests",
        "publish": true,
        "restrictions": false,
        "created_by": "k.martin",
        "last_modified_by": "k.martin",
        "create_time": "2019-12-12T15:51:53Z",
        "system_mtime": "2020-04-14T15:36:26Z",
        "user_mtime": "2020-02-03T13:35:31Z",
        "suppressed": false,
        "is_slug_auto": false,
        "id_0": "121212",
        "language": "eng",
        "level": "collection",
        "jsonmodel_type": "resource",
        "external_ids": [],
        "subjects": [],
        "linked_events": [],
        "extents": [{
          "lock_version": 0,
          "number": "1",
          "created_by": "k.martin",
          "last_modified_by": "k.martin",
          "create_time": "2020-02-03T13:35:31Z",
          "system_mtime": "2020-02-03T13:35:31Z",
          "user_mtime": "2020-02-03T13:35:31Z",
          "portion": "whole",
          "extent_type": "Cubic Feet",
          "jsonmodel_type": "extent"
        }],
        "dates": [{
          "lock_version": 0,
          "expression": "1991",
          "begin": "1991",
          "created_by": "k.martin",
          "last_modified_by": "k.martin",
          "create_time": "2020-02-03T13:35:31Z",
          "system_mtime": "2020-02-03T13:35:31Z",
          "user_mtime": "2020-02-03T13:35:31Z",
          "date_type": "single",
          "label": "creation",
          "jsonmodel_type": "date"
        }],
        "external_documents": [],
        "rights_statements": [],
        "linked_agents": [{
          "role": "creator",
          "relator": "aut",
          "terms": [],
          "ref": "/agents/corporate_entities/123",
          "_resolved": {
            "lock_version": 471,
            "publish": true,
            "created_by": "admin",
            "last_modified_by": "admin",
            "create_time": "2015-01-14T19:15:12Z",
            "system_mtime": "2020-04-24T17:39:12Z",
            "user_mtime": "2015-01-14T19:15:12Z",
            "is_slug_auto": false,
            "jsonmodel_type": "agent_corporate_entity",
            "agent_contacts": [],
            "linked_agent_roles": [
              "creator",
              "source",
              "subject"
            ],
            "external_documents": [],
            "notes": [],
            "used_within_repositories": [],
            "used_within_published_repositories": [],
            "dates_of_existence": [],
            "names": [{
              "lock_version": 0,
              "primary_name": "Philanthropy Foundation",
              "sort_name": "Philanthropy Foundation",
              "sort_name_auto_generate": true,
              "created_by": "admin",
              "last_modified_by": "admin",
              "create_time": "2015-01-14T19:15:12Z",
              "system_mtime": "2017-08-22T15:44:40Z",
              "user_mtime": "2015-01-14T19:15:12Z",
              "authorized": true,
              "is_display_name": true,
              "source": "naf",
              "jsonmodel_type": "name_corporate_entity",
              "use_dates": []
            }],
            "related_agents": [],
            "uri": "/agents/corporate_entities/123",
            "agent_type": "agent_corporate_entity",
            "is_linked_to_published_record": true,
            "display_name": {
              "lock_version": 0,
              "primary_name": "Philanthropy Foundation",
              "sort_name": "Philanthropy Foundation",
              "sort_name_auto_generate": true,
              "created_by": "admin",
              "last_modified_by": "admin",
              "create_time": "2015-01-14T19:15:12Z",
              "system_mtime": "2017-08-22T15:44:40Z",
              "user_mtime": "2015-01-14T19:15:12Z",
              "authorized": true,
              "is_display_name": true,
              "source": "naf",
              "jsonmodel_type": "name_corporate_entity",
              "use_dates": []
            },
            "title": "Philanthropy Foundation"
          }
        }],
        "revision_statements": [],
        "instances": [],
        "deaccessions": [],
        "related_accessions": [],
        "classifications": [],
        "notes": [],
        "uri": "/repositories/2/resources/13063",
        "repository": {
          "ref": "/repositories/2"
        },
        "tree": {
          "ref": "/repositories/2/resources/13063/tree"
        }
      }
    }
  ],
  "instances": [{
      "lock_version": 0,
      "created_by": "admin",
      "last_modified_by": "admin",
      "create_time": "2017-02-21T16:34:34Z",
      "system_mtime": "2017-02-21T16:34:34Z",
      "user_mtime": "2017-02-21T16:34:34Z",
      "instance_type": "mixed materials",
      "jsonmodel_type": "instance",
      "is_representative": false,
      "sub_container": {
        "lock_version": 0,
        "indicator_2": "1699",
        "created_by": "admin",
        "last_modified_by": "admin",
        "create_time": "2017-02-21T16:34:34Z",
        "system_mtime": "2017-02-21T16:34:34Z",
        "user_mtime": "2017-02-21T16:34:34Z",
        "type_2": "folder",
        "jsonmodel_type": "sub_container",
        "top_container": {
          "ref": "/repositories/2/top_containers/31406",
          "_resolved": {
            "lock_version": 45,
            "barcode": "A0000000000321",
            "indicator": "144",
            "created_by": "admin",
            "last_modified_by": "admin",
            "create_time": "2016-08-13T04:45:02Z",
            "system_mtime": "2019-12-06T19:05:09Z",
            "user_mtime": "2017-12-02T06:08:33Z",
            "type": "box",
            "jsonmodel_type": "top_container",
            "active_restrictions": [],
            "container_locations": [{
              "jsonmodel_type": "container_location",
              "status": "current",
              "start_date": "2016-09-19",
              "system_mtime": "2017-12-02 06:08:33 UTC",
              "user_mtime": "2017-12-02 06:08:33 UTC",
              "ref": "/locations/10355",
              "_resolved": {
                "lock_version": 0,
                "building": "Main Building",
                "title": "Main Building, Floor 2, Vault 200 [Unit: 1, Shelf: 2]",
                "floor": "Floor 2",
                "room": "Vault 200",
                "coordinate_1_label": "Unit",
                "coordinate_1_indicator": "1",
                "coordinate_2_label": "Shelf",
                "coordinate_2_indicator": "2",
                "created_by": "admin",
                "last_modified_by": "admin",
                "create_time": "2017-10-11T15:51:05Z",
                "system_mtime": "2017-12-15T22:26:27Z",
                "user_mtime": "2017-10-11T15:51:05Z",
                "jsonmodel_type": "location",
                "external_ids": [],
                "functions": [],
                "uri": "/locations/10355"
              }
            }],
            "series": [{
              "ref": "/repositories/2/archival_objects/1154299",
              "identifier": "3",
              "display_string": "series",
              "level_display_string": "Series",
              "publish": true
            }],
            "collection": [{
              "ref": "/repositories/2/resources/11468",
              "identifier": "121212",
              "display_string": "test1"
            }],
            "uri": "/repositories/2/top_containers/31406",
            "repository": {
              "ref": "/repositories/2"
            },
            "container_profile": {
              "ref": "/container_profiles/3"
            },
            "restricted": false,
            "is_linked_to_published_record": true,
            "display_string": "Box 1: Series 1 [A0000000000321]",
            "long_display_string": "121212, Series 1, Box 1 [A0000000000321], Legal Document Box"
          }
        }
      }
    },
    {
      "lock_version": 0,
      "created_by": "admin",
      "last_modified_by": "admin",
      "create_time": "2020-04-14T15:36:25Z",
      "system_mtime": "2020-04-14T15:36:25Z",
      "user_mtime": "2020-04-14T15:36:25Z",
      "instance_type": "digital_object",
      "jsonmodel_type": "instance",
      "is_representative": false,
      "digital_object": {
        "ref": "/repositories/2/digital_objects/3348"
      }
    },
    {
      "lock_version": 0,
      "created_by": "admin",
      "last_modified_by": "admin",
      "create_time": "2020-04-14T15:36:25Z",
      "system_mtime": "2020-04-14T15:36:25Z",
      "user_mtime": "2020-04-14T15:36:25Z",
      "instance_type": "microform",
      "jsonmodel_type": "instance",
      "is_representative": false,
      "sub_container": {
        "lock_version": 0,
        "created_by": "admin",
        "last_modified_by": "admin",
        "create_time": "2020-04-14T15:36:25Z",
        "system_mtime": "2020-04-14T15:36:25Z",
        "user_mtime": "2020-04-14T15:36:25Z",
        "jsonmodel_type": "sub_container",
        "top_container": {
          "ref": "/repositories/2/top_containers/191157",
          "_resolved": {
            "lock_version": 1,
            "indicator": "1",
            "created_by": "admin",
            "last_modified_by": "admin",
            "create_time": "2020-04-14T15:35:55Z",
            "system_mtime": "2020-04-14T15:36:26Z",
            "user_mtime": "2020-04-14T15:35:55Z",
            "created_for_collection": "/repositories/2/resources/13063",
            "type": "reel",
            "jsonmodel_type": "top_container",
            "active_restrictions": [],
            "container_locations": [],
            "series": [],
            "collection": [{
              "ref": "/repositories/2/resources/13063",
              "identifier": "121212",
              "display_string": "KMTests"
            }],
            "uri": "/repositories/2/top_containers/191157",
            "repository": {
              "ref": "/repositories/2"
            },
            "restricted": false,
            "is_linked_to_published_record": true,
            "display_string": "Reel 1",
            "long_display_string": "121212, Reel 1"
          }
        }
      }
    },
    {
      "lock_version": 0,
      "created_by": "admin",
      "last_modified_by": "admin",
      "create_time": "2020-04-14T15:36:25Z",
      "system_mtime": "2020-04-14T15:36:25Z",
      "user_mtime": "2020-04-14T15:36:25Z",
      "instance_type": "audiovisual materials",
      "jsonmodel_type": "instance",
      "is_representative": false,
      "sub_container": {
        "lock_version": 0,
        "created_by": "admin",
        "last_modified_by": "admin",
        "create_time": "2020-04-14T15:36:25Z",
        "system_mtime": "2020-04-14T15:36:25Z",
        "user_mtime": "2020-04-14T15:36:25Z",
        "jsonmodel_type": "sub_container",
        "top_container": {
          "ref": "/repositories/2/top_containers/191158",
          "_resolved": {
            "lock_version": 1,
            "indicator": "1",
            "created_by": "admin",
            "last_modified_by": "admin",
            "create_time": "2020-04-14T15:36:22Z",
            "system_mtime": "2020-04-14T15:36:26Z",
            "user_mtime": "2020-04-14T15:36:22Z",
            "created_for_collection": "/repositories/2/resources/13063",
            "type": "reel",
            "jsonmodel_type": "top_container",
            "active_restrictions": [],
            "container_locations": [],
            "series": [],
            "collection": [{
              "ref": "/repositories/2/resources/13063",
              "identifier": "121212",
              "display_string": "KMTests"
            }],
            "uri": "/repositories/2/top_containers/191158",
            "repository": {
              "ref": "/repositories/2"
            },
            "restricted": false,
            "is_linked_to_published_record": true,
            "display_string": "Reel 1",
            "long_display_string": "121212, Reel 1"
          }
        }
      }
    }
  ],
  "notes": [{
    "jsonmodel_type": "note_multipart",
    "persistent_id": "0322d44b863ca218398f207f55a074cc",
    "type": "bioghist",
    "subnotes": [{
      "jsonmodel_type": "note_text",
      "content": "change",
      "publish": true
    }],
    "publish": true
  }],
  "uri": "/repositories/2/archival_objects/1154293",
  "repository": {
    "ref": "/repositories/2"
  },
  "resource": {
    "ref": "/repositories/2/resources/13063",
    "_resolved": {
      "lock_version": 15,
      "title": "KMTests",
      "publish": true,
      "restrictions": false,
      "created_by": "k.martin",
      "last_modified_by": "k.martin",
      "create_time": "2019-12-12T15:51:53Z",
      "system_mtime": "2020-04-14T15:36:26Z",
      "user_mtime": "2020-02-03T13:35:31Z",
      "suppressed": false,
      "is_slug_auto": false,
      "id_0": "121212",
      "language": "eng",
      "level": "collection",
      "jsonmodel_type": "resource",
      "external_ids": [],
      "subjects": [],
      "linked_events": [],
      "extents": [{
        "lock_version": 0,
        "number": "1",
        "created_by": "k.martin",
        "last_modified_by": "k.martin",
        "create_time": "2020-02-03T13:35:31Z",
        "system_mtime": "2020-02-03T13:35:31Z",
        "user_mtime": "2020-02-03T13:35:31Z",
        "portion": "whole",
        "extent_type": "Cubic Feet",
        "jsonmodel_type": "extent"
      }],
      "dates": [{
        "lock_version": 0,
        "expression": "1991",
        "begin": "1991",
        "created_by": "k.martin",
        "last_modified_by": "k.martin",
        "create_time": "2020-02-03T13:35:31Z",
        "system_mtime": "2020-02-03T13:35:31Z",
        "user_mtime": "2020-02-03T13:35:31Z",
        "date_type": "single",
        "label": "creation",
        "jsonmodel_type": "date"
      }],
      "external_documents": [],
      "rights_statements": [],
      "linked_agents": [],
      "revision_statements": [],
      "instances": [],
      "deaccessions": [],
      "related_accessions": [],
      "classifications": [],
      "notes": [],
      "uri": "/repositories/2/resources/13063",
      "repository": {
        "ref": "/repositories/2"
      },
      "tree": {
        "ref": "/repositories/2/resources/13063/tree"
      }
    }
  },
  "parent": {
    "ref": "/repositories/2/archival_objects/1154299"
  },
  "has_unpublished_ancestor": false
=======
    "lock_version": 144,
    "position": 0,
    "publish": true,
    "ref_id": "421d180c96c333c196091b797617208c",
    "title": "test1",
    "display_string": "test1",
    "restrictions_apply": false,
    "created_by": "k.martin",
    "last_modified_by": "admin",
    "create_time": "2019-12-12T15:52:52Z",
    "system_mtime": "2020-04-14T15:36:25Z",
    "user_mtime": "2020-04-14T15:36:25Z",
    "suppressed": false,
    "is_slug_auto": false,
    "level": "subseries",
    "jsonmodel_type": "archival_object",
    "external_ids": [],
    "subjects": [],
    "linked_events": [],
    "extents": [],
    "dates": [],
    "external_documents": [],
    "rights_statements": [],
    "linked_agents": [],
    "ancestors": [
        {
            "ref": "/repositories/2/archival_objects/1154299",
            "level": "series",
            "_resolved": {
                "lock_version": 2,
                "position": 0,
                "publish": true,
                "ref_id": "6cb23e1fc11f953ea3b6f45d393e763e",
                "title": "series",
                "display_string": "series",
                "restrictions_apply": false,
                "created_by": "admin",
                "last_modified_by": "admin",
                "create_time": "2020-01-28T14:24:22Z",
                "system_mtime": "2020-02-10T18:34:17Z",
                "user_mtime": "2020-02-10T18:34:17Z",
                "suppressed": false,
                "is_slug_auto": false,
                "level": "series",
                "jsonmodel_type": "archival_object",
                "external_ids": [],
                "subjects": [],
                "linked_events": [],
                "extents": [],
                "dates": [],
                "external_documents": [],
                "rights_statements": [
                    {
                        "lock_version": 0,
                        "identifier": "aa1d36b57fbb9c05202e6b84921ef156",
                        "created_by": "admin",
                        "last_modified_by": "admin",
                        "create_time": "2020-02-10T18:34:17Z",
                        "system_mtime": "2020-02-10T18:34:17Z",
                        "user_mtime": "2020-02-10T18:34:17Z",
                        "start_date": "2020-02-07",
                        "end_date": "2020-02-15",
                        "determination_date": "2020-02-06",
                        "rights_type": "copyright",
                        "status": "copyrighted",
                        "jurisdiction": "US",
                        "jsonmodel_type": "rights_statement",
                        "external_documents": [],
                        "acts": [
                            {
                                "start_date": "2020-02-07",
                                "end_date": "2020-02-15",
                                "created_by": "admin",
                                "last_modified_by": "admin",
                                "create_time": "2020-02-10T18:34:17Z",
                                "system_mtime": "2020-02-10T18:34:17Z",
                                "user_mtime": "2020-02-10T18:34:17Z",
                                "act_type": "disseminate",
                                "restriction": "disallow",
                                "jsonmodel_type": "rights_statement_act",
                                "notes": [
                                    {
                                        "jsonmodel_type": "note_rights_statement_act",
                                        "type": "additional_information",
                                        "content": [
                                            "act note"
                                        ],
                                        "persistent_id": "0b2de25be1bb35d44a9bab8ae5a8f96f",
                                        "publish": true
                                    }
                                ]
                            }
                        ],
                        "linked_agents": [],
                        "notes": [
                            {
                                "jsonmodel_type": "note_rights_statement",
                                "type": "type_note",
                                "content": [
                                    "type note"
                                ],
                                "persistent_id": "3a82187efe0573b134c722d2e3821ed0",
                                "publish": true
                            }
                        ]
                    }
                ],
                "linked_agents": [],
                "ancestors": [
                    {
                        "ref": "/repositories/2/resources/13063",
                        "level": "collection"
                    }
                ],
                "instances": [],
                "notes": [],
                "uri": "/repositories/2/archival_objects/1154299",
                "repository": {
                    "ref": "/repositories/2"
                },
                "resource": {
                    "ref": "/repositories/2/resources/13063"
                },
                "has_unpublished_ancestor": false
            }
        },
        {
            "ref": "/repositories/2/resources/13063",
            "level": "collection",
            "_resolved": {
                "lock_version": 15,
                "title": "KMTests",
                "publish": true,
                "restrictions": false,
                "created_by": "k.martin",
                "last_modified_by": "k.martin",
                "create_time": "2019-12-12T15:51:53Z",
                "system_mtime": "2020-04-14T15:36:26Z",
                "user_mtime": "2020-02-03T13:35:31Z",
                "suppressed": false,
                "is_slug_auto": false,
                "id_0": "121212",
                "language": "eng",
                "level": "collection",
                "jsonmodel_type": "resource",
                "external_ids": [],
                "subjects": [],
                "linked_events": [],
                "extents": [
                    {
                        "lock_version": 0,
                        "number": "1",
                        "created_by": "k.martin",
                        "last_modified_by": "k.martin",
                        "create_time": "2020-02-03T13:35:31Z",
                        "system_mtime": "2020-02-03T13:35:31Z",
                        "user_mtime": "2020-02-03T13:35:31Z",
                        "portion": "whole",
                        "extent_type": "Cubic Feet",
                        "jsonmodel_type": "extent"
                    }
                ],
                "dates": [
                    {
                        "lock_version": 0,
                        "expression": "1991",
                        "begin": "1991",
                        "created_by": "k.martin",
                        "last_modified_by": "k.martin",
                        "create_time": "2020-02-03T13:35:31Z",
                        "system_mtime": "2020-02-03T13:35:31Z",
                        "user_mtime": "2020-02-03T13:35:31Z",
                        "date_type": "single",
                        "label": "creation",
                        "jsonmodel_type": "date"
                    }
                ],
                "external_documents": [],
                "rights_statements": [],
                "linked_agents": [
                    {
                        "role": "creator",
                        "relator": "aut",
                        "terms": [],
                        "ref": "/agents/corporate_entities/123",
                        "_resolved": {
                            "lock_version": 471,
                            "publish": true,
                            "created_by": "admin",
                            "last_modified_by": "admin",
                            "create_time": "2015-01-14T19:15:12Z",
                            "system_mtime": "2020-04-24T17:39:12Z",
                            "user_mtime": "2015-01-14T19:15:12Z",
                            "is_slug_auto": false,
                            "jsonmodel_type": "agent_corporate_entity",
                            "agent_contacts": [],
                            "linked_agent_roles": [
                                "creator",
                                "source",
                                "subject"
                            ],
                            "external_documents": [],
                            "notes": [],
                            "used_within_repositories": [],
                            "used_within_published_repositories": [],
                            "dates_of_existence": [],
                            "names": [
                                {
                                    "lock_version": 0,
                                    "primary_name": "Philanthropy Foundation",
                                    "sort_name": "Philanthropy Foundation",
                                    "sort_name_auto_generate": true,
                                    "created_by": "admin",
                                    "last_modified_by": "admin",
                                    "create_time": "2015-01-14T19:15:12Z",
                                    "system_mtime": "2017-08-22T15:44:40Z",
                                    "user_mtime": "2015-01-14T19:15:12Z",
                                    "authorized": true,
                                    "is_display_name": true,
                                    "source": "naf",
                                    "jsonmodel_type": "name_corporate_entity",
                                    "use_dates": []
                                }
                            ],
                            "related_agents": [],
                            "uri": "/agents/corporate_entities/123",
                            "agent_type": "agent_corporate_entity",
                            "is_linked_to_published_record": true,
                            "display_name": {
                                "lock_version": 0,
                                "primary_name": "Philanthropy Foundation",
                                "sort_name": "Philanthropy Foundation",
                                "sort_name_auto_generate": true,
                                "created_by": "admin",
                                "last_modified_by": "admin",
                                "create_time": "2015-01-14T19:15:12Z",
                                "system_mtime": "2017-08-22T15:44:40Z",
                                "user_mtime": "2015-01-14T19:15:12Z",
                                "authorized": true,
                                "is_display_name": true,
                                "source": "naf",
                                "jsonmodel_type": "name_corporate_entity",
                                "use_dates": []
                            },
                            "title": "Philanthropy Foundation"
                        }
                    }
                ],
                "revision_statements": [],
                "instances": [],
                "deaccessions": [],
                "related_accessions": [],
                "classifications": [],
                "notes": [],
                "uri": "/repositories/2/resources/13063",
                "repository": {
                    "ref": "/repositories/2"
                },
                "tree": {
                    "ref": "/repositories/2/resources/13063/tree"
                }
            }
        }
    ],
    "instances": [
        {
            "lock_version": 0,
            "created_by": "admin",
            "last_modified_by": "admin",
            "create_time": "2017-02-21T16:34:34Z",
            "system_mtime": "2017-02-21T16:34:34Z",
            "user_mtime": "2017-02-21T16:34:34Z",
            "instance_type": "mixed materials",
            "jsonmodel_type": "instance",
            "is_representative": false,
            "sub_container": {
                "lock_version": 0,
                "indicator_2": "1699",
                "created_by": "admin",
                "last_modified_by": "admin",
                "create_time": "2017-02-21T16:34:34Z",
                "system_mtime": "2017-02-21T16:34:34Z",
                "user_mtime": "2017-02-21T16:34:34Z",
                "type_2": "folder",
                "jsonmodel_type": "sub_container",
                "top_container": {
                    "ref": "/repositories/2/top_containers/31406",
                    "_resolved": {
                        "lock_version": 45,
                        "barcode": "A0000000000321",
                        "indicator": "144",
                        "created_by": "admin",
                        "last_modified_by": "admin",
                        "create_time": "2016-08-13T04:45:02Z",
                        "system_mtime": "2019-12-06T19:05:09Z",
                        "user_mtime": "2017-12-02T06:08:33Z",
                        "type": "box",
                        "jsonmodel_type": "top_container",
                        "active_restrictions": [],
                        "container_locations": [
                            {
                                "jsonmodel_type": "container_location",
                                "status": "current",
                                "start_date": "2016-09-19",
                                "system_mtime": "2017-12-02 06:08:33 UTC",
                                "user_mtime": "2017-12-02 06:08:33 UTC",
                                "ref": "/locations/10355",
                                "_resolved": {
                                    "lock_version": 0,
                                    "building": "Main Building",
                                    "title": "Main Building, Floor 2, Vault 200 [Unit: 1, Shelf: 2]",
                                    "floor": "Floor 2",
                                    "room": "Vault 200",
                                    "coordinate_1_label": "Unit",
                                    "coordinate_1_indicator": "1",
                                    "coordinate_2_label": "Shelf",
                                    "coordinate_2_indicator": "2",
                                    "created_by": "admin",
                                    "last_modified_by": "admin",
                                    "create_time": "2017-10-11T15:51:05Z",
                                    "system_mtime": "2017-12-15T22:26:27Z",
                                    "user_mtime": "2017-10-11T15:51:05Z",
                                    "jsonmodel_type": "location",
                                    "external_ids": [],
                                    "functions": [],
                                    "uri": "/locations/10355"
                                }
                            }
                        ],
                        "series": [
                            {
                                "ref": "/repositories/2/archival_objects/1154299",
                                "identifier": "3",
                                "display_string": "series",
                                "level_display_string": "Series",
                                "publish": true
                            }
                        ],
                        "collection": [
                            {
                                "ref": "/repositories/2/resources/11468",
                                "identifier": "121212",
                                "display_string": "test1"
                            }
                        ],
                        "uri": "/repositories/2/top_containers/31406",
                        "repository": {
                            "ref": "/repositories/2"
                        },
                        "container_profile": {
                            "ref": "/container_profiles/3"
                        },
                        "restricted": false,
                        "is_linked_to_published_record": true,
                        "display_string": "Box 1: Series 1 [A0000000000321]",
                        "long_display_string": "121212, Series 1, Box 1 [A0000000000321], Legal Document Box"
                    }
                }
            }
        },
        {
            "lock_version": 0,
            "created_by": "admin",
            "last_modified_by": "admin",
            "create_time": "2020-04-14T15:36:25Z",
            "system_mtime": "2020-04-14T15:36:25Z",
            "user_mtime": "2020-04-14T15:36:25Z",
            "instance_type": "digital_object",
            "jsonmodel_type": "instance",
            "is_representative": false,
            "digital_object": {
                "ref": "/repositories/2/digital_objects/3348"
            }
        },
        {
            "lock_version": 0,
            "created_by": "admin",
            "last_modified_by": "admin",
            "create_time": "2020-04-14T15:36:25Z",
            "system_mtime": "2020-04-14T15:36:25Z",
            "user_mtime": "2020-04-14T15:36:25Z",
            "instance_type": "microform",
            "jsonmodel_type": "instance",
            "is_representative": false,
            "sub_container": {
                "lock_version": 0,
                "created_by": "admin",
                "last_modified_by": "admin",
                "create_time": "2020-04-14T15:36:25Z",
                "system_mtime": "2020-04-14T15:36:25Z",
                "user_mtime": "2020-04-14T15:36:25Z",
                "jsonmodel_type": "sub_container",
                "top_container": {
                    "ref": "/repositories/2/top_containers/191157",
                    "_resolved": {
                        "lock_version": 1,
                        "indicator": "1",
                        "created_by": "admin",
                        "last_modified_by": "admin",
                        "create_time": "2020-04-14T15:35:55Z",
                        "system_mtime": "2020-04-14T15:36:26Z",
                        "user_mtime": "2020-04-14T15:35:55Z",
                        "created_for_collection": "/repositories/2/resources/13063",
                        "type": "reel",
                        "jsonmodel_type": "top_container",
                        "active_restrictions": [],
                        "container_locations": [],
                        "series": [],
                        "collection": [
                            {
                                "ref": "/repositories/2/resources/13063",
                                "identifier": "121212",
                                "display_string": "KMTests"
                            }
                        ],
                        "uri": "/repositories/2/top_containers/191157",
                        "repository": {
                            "ref": "/repositories/2"
                        },
                        "restricted": false,
                        "is_linked_to_published_record": true,
                        "display_string": "Reel 1",
                        "long_display_string": "121212, Reel 1"
                    }
                }
            }
        },
        {
            "lock_version": 0,
            "created_by": "admin",
            "last_modified_by": "admin",
            "create_time": "2020-04-14T15:36:25Z",
            "system_mtime": "2020-04-14T15:36:25Z",
            "user_mtime": "2020-04-14T15:36:25Z",
            "instance_type": "audiovisual materials",
            "jsonmodel_type": "instance",
            "is_representative": false,
            "sub_container": {
                "lock_version": 0,
                "created_by": "admin",
                "last_modified_by": "admin",
                "create_time": "2020-04-14T15:36:25Z",
                "system_mtime": "2020-04-14T15:36:25Z",
                "user_mtime": "2020-04-14T15:36:25Z",
                "jsonmodel_type": "sub_container",
                "top_container": {
                    "ref": "/repositories/2/top_containers/191158",
                    "_resolved": {
                        "lock_version": 1,
                        "indicator": "1",
                        "created_by": "admin",
                        "last_modified_by": "admin",
                        "create_time": "2020-04-14T15:36:22Z",
                        "system_mtime": "2020-04-14T15:36:26Z",
                        "user_mtime": "2020-04-14T15:36:22Z",
                        "created_for_collection": "/repositories/2/resources/13063",
                        "type": "reel",
                        "jsonmodel_type": "top_container",
                        "active_restrictions": [],
                        "container_locations": [],
                        "series": [],
                        "collection": [
                            {
                                "ref": "/repositories/2/resources/13063",
                                "identifier": "121212",
                                "display_string": "KMTests"
                            }
                        ],
                        "uri": "/repositories/2/top_containers/191158",
                        "repository": {
                            "ref": "/repositories/2"
                        },
                        "restricted": false,
                        "is_linked_to_published_record": true,
                        "display_string": "Reel 1",
                        "long_display_string": "121212, Reel 1"
                    }
                }
            }
        }
    ],
    "notes": [
        {
            "jsonmodel_type": "note_multipart",
            "persistent_id": "0322d44b863ca218398f207f55a074cc",
            "type": "bioghist",
            "subnotes": [
                {
                    "jsonmodel_type": "note_text",
                    "content": "change",
                    "publish": true
                }
            ],
            "publish": true
        }
    ],
    "uri": "/repositories/2/archival_objects/1154293",
    "repository": {
        "ref": "/repositories/2"
    },
    "resource": {
        "ref": "/repositories/2/resources/13063",
        "_resolved": {
            "lock_version": 15,
            "title": "KMTests",
            "publish": true,
            "restrictions": false,
            "created_by": "k.martin",
            "last_modified_by": "k.martin",
            "create_time": "2019-12-12T15:51:53Z",
            "system_mtime": "2020-04-14T15:36:26Z",
            "user_mtime": "2020-02-03T13:35:31Z",
            "suppressed": false,
            "is_slug_auto": false,
            "id_0": "121212",
            "language": "eng",
            "level": "collection",
            "jsonmodel_type": "resource",
            "external_ids": [],
            "subjects": [],
            "linked_events": [],
            "extents": [
                {
                    "lock_version": 0,
                    "number": "1",
                    "created_by": "k.martin",
                    "last_modified_by": "k.martin",
                    "create_time": "2020-02-03T13:35:31Z",
                    "system_mtime": "2020-02-03T13:35:31Z",
                    "user_mtime": "2020-02-03T13:35:31Z",
                    "portion": "whole",
                    "extent_type": "Cubic Feet",
                    "jsonmodel_type": "extent"
                }
            ],
            "dates": [
                {
                    "lock_version": 0,
                    "expression": "1991",
                    "begin": "1991",
                    "created_by": "k.martin",
                    "last_modified_by": "k.martin",
                    "create_time": "2020-02-03T13:35:31Z",
                    "system_mtime": "2020-02-03T13:35:31Z",
                    "user_mtime": "2020-02-03T13:35:31Z",
                    "date_type": "single",
                    "label": "creation",
                    "jsonmodel_type": "date"
                }
            ],
            "external_documents": [],
            "rights_statements": [],
            "linked_agents": [],
            "revision_statements": [],
            "instances": [],
            "deaccessions": [],
            "related_accessions": [],
            "classifications": [],
            "notes": [],
            "uri": "/repositories/2/resources/13063",
            "repository": {
                "ref": "/repositories/2"
            },
            "tree": {
                "ref": "/repositories/2/resources/13063/tree"
            }
        }
    },
    "parent": {
        "ref": "/repositories/2/archival_objects/1154299"
    },
    "has_unpublished_ancestor": false
>>>>>>> dfd7757f
}<|MERGE_RESOLUTION|>--- conflicted
+++ resolved
@@ -1,540 +1,4 @@
 {
-<<<<<<< HEAD
-  "lock_version": 144,
-  "position": 0,
-  "publish": true,
-  "ref_id": "421d180c96c333c196091b797617208c",
-  "title": "test1",
-  "display_string": "test1",
-  "restrictions_apply": false,
-  "created_by": "k.martin",
-  "last_modified_by": "admin",
-  "create_time": "2019-12-12T15:52:52Z",
-  "system_mtime": "2020-04-14T15:36:25Z",
-  "user_mtime": "2020-04-14T15:36:25Z",
-  "suppressed": false,
-  "is_slug_auto": false,
-  "level": "subseries",
-  "jsonmodel_type": "archival_object",
-  "external_ids": [],
-  "subjects": [],
-  "linked_events": [],
-  "extents": [],
-  "dates": [],
-  "external_documents": [],
-  "rights_statements": [],
-  "linked_agents": [],
-  "ancestors": [{
-      "ref": "/repositories/2/archival_objects/1154299",
-      "level": "series",
-      "_resolved": {
-        "lock_version": 2,
-        "position": 0,
-        "publish": true,
-        "ref_id": "6cb23e1fc11f953ea3b6f45d393e763e",
-        "title": "series",
-        "display_string": "series",
-        "restrictions_apply": false,
-        "created_by": "admin",
-        "last_modified_by": "admin",
-        "create_time": "2020-01-28T14:24:22Z",
-        "system_mtime": "2020-02-10T18:34:17Z",
-        "user_mtime": "2020-02-10T18:34:17Z",
-        "suppressed": false,
-        "is_slug_auto": false,
-        "level": "series",
-        "jsonmodel_type": "archival_object",
-        "external_ids": [],
-        "subjects": [],
-        "linked_events": [],
-        "extents": [],
-        "dates": [],
-        "external_documents": [],
-        "rights_statements": [{
-          "lock_version": 0,
-          "identifier": "aa1d36b57fbb9c05202e6b84921ef156",
-          "created_by": "admin",
-          "last_modified_by": "admin",
-          "create_time": "2020-02-10T18:34:17Z",
-          "system_mtime": "2020-02-10T18:34:17Z",
-          "user_mtime": "2020-02-10T18:34:17Z",
-          "start_date": "2020-02-07",
-          "end_date": "2020-02-15",
-          "determination_date": "2020-02-06",
-          "rights_type": "copyright",
-          "status": "copyrighted",
-          "jurisdiction": "US",
-          "jsonmodel_type": "rights_statement",
-          "external_documents": [],
-          "acts": [{
-            "start_date": "2020-02-07",
-            "end_date": "2020-02-15",
-            "created_by": "admin",
-            "last_modified_by": "admin",
-            "create_time": "2020-02-10T18:34:17Z",
-            "system_mtime": "2020-02-10T18:34:17Z",
-            "user_mtime": "2020-02-10T18:34:17Z",
-            "act_type": "disseminate",
-            "restriction": "disallow",
-            "jsonmodel_type": "rights_statement_act",
-            "notes": [{
-              "jsonmodel_type": "note_rights_statement_act",
-              "type": "additional_information",
-              "content": [
-                "act note"
-              ],
-              "persistent_id": "0b2de25be1bb35d44a9bab8ae5a8f96f",
-              "publish": true
-            }]
-          }],
-          "linked_agents": [],
-          "notes": [{
-            "jsonmodel_type": "note_rights_statement",
-            "type": "type_note",
-            "content": [
-              "type note"
-            ],
-            "persistent_id": "3a82187efe0573b134c722d2e3821ed0",
-            "publish": true
-          }]
-        }],
-        "linked_agents": [],
-        "ancestors": [{
-          "ref": "/repositories/2/resources/13063",
-          "level": "collection"
-        }],
-        "instances": [],
-        "notes": [],
-        "uri": "/repositories/2/archival_objects/1154299",
-        "repository": {
-          "ref": "/repositories/2"
-        },
-        "resource": {
-          "ref": "/repositories/2/resources/13063"
-        },
-        "has_unpublished_ancestor": false
-      }
-    },
-    {
-      "ref": "/repositories/2/resources/13063",
-      "level": "collection",
-      "_resolved": {
-        "lock_version": 15,
-        "title": "KMTests",
-        "publish": true,
-        "restrictions": false,
-        "created_by": "k.martin",
-        "last_modified_by": "k.martin",
-        "create_time": "2019-12-12T15:51:53Z",
-        "system_mtime": "2020-04-14T15:36:26Z",
-        "user_mtime": "2020-02-03T13:35:31Z",
-        "suppressed": false,
-        "is_slug_auto": false,
-        "id_0": "121212",
-        "language": "eng",
-        "level": "collection",
-        "jsonmodel_type": "resource",
-        "external_ids": [],
-        "subjects": [],
-        "linked_events": [],
-        "extents": [{
-          "lock_version": 0,
-          "number": "1",
-          "created_by": "k.martin",
-          "last_modified_by": "k.martin",
-          "create_time": "2020-02-03T13:35:31Z",
-          "system_mtime": "2020-02-03T13:35:31Z",
-          "user_mtime": "2020-02-03T13:35:31Z",
-          "portion": "whole",
-          "extent_type": "Cubic Feet",
-          "jsonmodel_type": "extent"
-        }],
-        "dates": [{
-          "lock_version": 0,
-          "expression": "1991",
-          "begin": "1991",
-          "created_by": "k.martin",
-          "last_modified_by": "k.martin",
-          "create_time": "2020-02-03T13:35:31Z",
-          "system_mtime": "2020-02-03T13:35:31Z",
-          "user_mtime": "2020-02-03T13:35:31Z",
-          "date_type": "single",
-          "label": "creation",
-          "jsonmodel_type": "date"
-        }],
-        "external_documents": [],
-        "rights_statements": [],
-        "linked_agents": [{
-          "role": "creator",
-          "relator": "aut",
-          "terms": [],
-          "ref": "/agents/corporate_entities/123",
-          "_resolved": {
-            "lock_version": 471,
-            "publish": true,
-            "created_by": "admin",
-            "last_modified_by": "admin",
-            "create_time": "2015-01-14T19:15:12Z",
-            "system_mtime": "2020-04-24T17:39:12Z",
-            "user_mtime": "2015-01-14T19:15:12Z",
-            "is_slug_auto": false,
-            "jsonmodel_type": "agent_corporate_entity",
-            "agent_contacts": [],
-            "linked_agent_roles": [
-              "creator",
-              "source",
-              "subject"
-            ],
-            "external_documents": [],
-            "notes": [],
-            "used_within_repositories": [],
-            "used_within_published_repositories": [],
-            "dates_of_existence": [],
-            "names": [{
-              "lock_version": 0,
-              "primary_name": "Philanthropy Foundation",
-              "sort_name": "Philanthropy Foundation",
-              "sort_name_auto_generate": true,
-              "created_by": "admin",
-              "last_modified_by": "admin",
-              "create_time": "2015-01-14T19:15:12Z",
-              "system_mtime": "2017-08-22T15:44:40Z",
-              "user_mtime": "2015-01-14T19:15:12Z",
-              "authorized": true,
-              "is_display_name": true,
-              "source": "naf",
-              "jsonmodel_type": "name_corporate_entity",
-              "use_dates": []
-            }],
-            "related_agents": [],
-            "uri": "/agents/corporate_entities/123",
-            "agent_type": "agent_corporate_entity",
-            "is_linked_to_published_record": true,
-            "display_name": {
-              "lock_version": 0,
-              "primary_name": "Philanthropy Foundation",
-              "sort_name": "Philanthropy Foundation",
-              "sort_name_auto_generate": true,
-              "created_by": "admin",
-              "last_modified_by": "admin",
-              "create_time": "2015-01-14T19:15:12Z",
-              "system_mtime": "2017-08-22T15:44:40Z",
-              "user_mtime": "2015-01-14T19:15:12Z",
-              "authorized": true,
-              "is_display_name": true,
-              "source": "naf",
-              "jsonmodel_type": "name_corporate_entity",
-              "use_dates": []
-            },
-            "title": "Philanthropy Foundation"
-          }
-        }],
-        "revision_statements": [],
-        "instances": [],
-        "deaccessions": [],
-        "related_accessions": [],
-        "classifications": [],
-        "notes": [],
-        "uri": "/repositories/2/resources/13063",
-        "repository": {
-          "ref": "/repositories/2"
-        },
-        "tree": {
-          "ref": "/repositories/2/resources/13063/tree"
-        }
-      }
-    }
-  ],
-  "instances": [{
-      "lock_version": 0,
-      "created_by": "admin",
-      "last_modified_by": "admin",
-      "create_time": "2017-02-21T16:34:34Z",
-      "system_mtime": "2017-02-21T16:34:34Z",
-      "user_mtime": "2017-02-21T16:34:34Z",
-      "instance_type": "mixed materials",
-      "jsonmodel_type": "instance",
-      "is_representative": false,
-      "sub_container": {
-        "lock_version": 0,
-        "indicator_2": "1699",
-        "created_by": "admin",
-        "last_modified_by": "admin",
-        "create_time": "2017-02-21T16:34:34Z",
-        "system_mtime": "2017-02-21T16:34:34Z",
-        "user_mtime": "2017-02-21T16:34:34Z",
-        "type_2": "folder",
-        "jsonmodel_type": "sub_container",
-        "top_container": {
-          "ref": "/repositories/2/top_containers/31406",
-          "_resolved": {
-            "lock_version": 45,
-            "barcode": "A0000000000321",
-            "indicator": "144",
-            "created_by": "admin",
-            "last_modified_by": "admin",
-            "create_time": "2016-08-13T04:45:02Z",
-            "system_mtime": "2019-12-06T19:05:09Z",
-            "user_mtime": "2017-12-02T06:08:33Z",
-            "type": "box",
-            "jsonmodel_type": "top_container",
-            "active_restrictions": [],
-            "container_locations": [{
-              "jsonmodel_type": "container_location",
-              "status": "current",
-              "start_date": "2016-09-19",
-              "system_mtime": "2017-12-02 06:08:33 UTC",
-              "user_mtime": "2017-12-02 06:08:33 UTC",
-              "ref": "/locations/10355",
-              "_resolved": {
-                "lock_version": 0,
-                "building": "Main Building",
-                "title": "Main Building, Floor 2, Vault 200 [Unit: 1, Shelf: 2]",
-                "floor": "Floor 2",
-                "room": "Vault 200",
-                "coordinate_1_label": "Unit",
-                "coordinate_1_indicator": "1",
-                "coordinate_2_label": "Shelf",
-                "coordinate_2_indicator": "2",
-                "created_by": "admin",
-                "last_modified_by": "admin",
-                "create_time": "2017-10-11T15:51:05Z",
-                "system_mtime": "2017-12-15T22:26:27Z",
-                "user_mtime": "2017-10-11T15:51:05Z",
-                "jsonmodel_type": "location",
-                "external_ids": [],
-                "functions": [],
-                "uri": "/locations/10355"
-              }
-            }],
-            "series": [{
-              "ref": "/repositories/2/archival_objects/1154299",
-              "identifier": "3",
-              "display_string": "series",
-              "level_display_string": "Series",
-              "publish": true
-            }],
-            "collection": [{
-              "ref": "/repositories/2/resources/11468",
-              "identifier": "121212",
-              "display_string": "test1"
-            }],
-            "uri": "/repositories/2/top_containers/31406",
-            "repository": {
-              "ref": "/repositories/2"
-            },
-            "container_profile": {
-              "ref": "/container_profiles/3"
-            },
-            "restricted": false,
-            "is_linked_to_published_record": true,
-            "display_string": "Box 1: Series 1 [A0000000000321]",
-            "long_display_string": "121212, Series 1, Box 1 [A0000000000321], Legal Document Box"
-          }
-        }
-      }
-    },
-    {
-      "lock_version": 0,
-      "created_by": "admin",
-      "last_modified_by": "admin",
-      "create_time": "2020-04-14T15:36:25Z",
-      "system_mtime": "2020-04-14T15:36:25Z",
-      "user_mtime": "2020-04-14T15:36:25Z",
-      "instance_type": "digital_object",
-      "jsonmodel_type": "instance",
-      "is_representative": false,
-      "digital_object": {
-        "ref": "/repositories/2/digital_objects/3348"
-      }
-    },
-    {
-      "lock_version": 0,
-      "created_by": "admin",
-      "last_modified_by": "admin",
-      "create_time": "2020-04-14T15:36:25Z",
-      "system_mtime": "2020-04-14T15:36:25Z",
-      "user_mtime": "2020-04-14T15:36:25Z",
-      "instance_type": "microform",
-      "jsonmodel_type": "instance",
-      "is_representative": false,
-      "sub_container": {
-        "lock_version": 0,
-        "created_by": "admin",
-        "last_modified_by": "admin",
-        "create_time": "2020-04-14T15:36:25Z",
-        "system_mtime": "2020-04-14T15:36:25Z",
-        "user_mtime": "2020-04-14T15:36:25Z",
-        "jsonmodel_type": "sub_container",
-        "top_container": {
-          "ref": "/repositories/2/top_containers/191157",
-          "_resolved": {
-            "lock_version": 1,
-            "indicator": "1",
-            "created_by": "admin",
-            "last_modified_by": "admin",
-            "create_time": "2020-04-14T15:35:55Z",
-            "system_mtime": "2020-04-14T15:36:26Z",
-            "user_mtime": "2020-04-14T15:35:55Z",
-            "created_for_collection": "/repositories/2/resources/13063",
-            "type": "reel",
-            "jsonmodel_type": "top_container",
-            "active_restrictions": [],
-            "container_locations": [],
-            "series": [],
-            "collection": [{
-              "ref": "/repositories/2/resources/13063",
-              "identifier": "121212",
-              "display_string": "KMTests"
-            }],
-            "uri": "/repositories/2/top_containers/191157",
-            "repository": {
-              "ref": "/repositories/2"
-            },
-            "restricted": false,
-            "is_linked_to_published_record": true,
-            "display_string": "Reel 1",
-            "long_display_string": "121212, Reel 1"
-          }
-        }
-      }
-    },
-    {
-      "lock_version": 0,
-      "created_by": "admin",
-      "last_modified_by": "admin",
-      "create_time": "2020-04-14T15:36:25Z",
-      "system_mtime": "2020-04-14T15:36:25Z",
-      "user_mtime": "2020-04-14T15:36:25Z",
-      "instance_type": "audiovisual materials",
-      "jsonmodel_type": "instance",
-      "is_representative": false,
-      "sub_container": {
-        "lock_version": 0,
-        "created_by": "admin",
-        "last_modified_by": "admin",
-        "create_time": "2020-04-14T15:36:25Z",
-        "system_mtime": "2020-04-14T15:36:25Z",
-        "user_mtime": "2020-04-14T15:36:25Z",
-        "jsonmodel_type": "sub_container",
-        "top_container": {
-          "ref": "/repositories/2/top_containers/191158",
-          "_resolved": {
-            "lock_version": 1,
-            "indicator": "1",
-            "created_by": "admin",
-            "last_modified_by": "admin",
-            "create_time": "2020-04-14T15:36:22Z",
-            "system_mtime": "2020-04-14T15:36:26Z",
-            "user_mtime": "2020-04-14T15:36:22Z",
-            "created_for_collection": "/repositories/2/resources/13063",
-            "type": "reel",
-            "jsonmodel_type": "top_container",
-            "active_restrictions": [],
-            "container_locations": [],
-            "series": [],
-            "collection": [{
-              "ref": "/repositories/2/resources/13063",
-              "identifier": "121212",
-              "display_string": "KMTests"
-            }],
-            "uri": "/repositories/2/top_containers/191158",
-            "repository": {
-              "ref": "/repositories/2"
-            },
-            "restricted": false,
-            "is_linked_to_published_record": true,
-            "display_string": "Reel 1",
-            "long_display_string": "121212, Reel 1"
-          }
-        }
-      }
-    }
-  ],
-  "notes": [{
-    "jsonmodel_type": "note_multipart",
-    "persistent_id": "0322d44b863ca218398f207f55a074cc",
-    "type": "bioghist",
-    "subnotes": [{
-      "jsonmodel_type": "note_text",
-      "content": "change",
-      "publish": true
-    }],
-    "publish": true
-  }],
-  "uri": "/repositories/2/archival_objects/1154293",
-  "repository": {
-    "ref": "/repositories/2"
-  },
-  "resource": {
-    "ref": "/repositories/2/resources/13063",
-    "_resolved": {
-      "lock_version": 15,
-      "title": "KMTests",
-      "publish": true,
-      "restrictions": false,
-      "created_by": "k.martin",
-      "last_modified_by": "k.martin",
-      "create_time": "2019-12-12T15:51:53Z",
-      "system_mtime": "2020-04-14T15:36:26Z",
-      "user_mtime": "2020-02-03T13:35:31Z",
-      "suppressed": false,
-      "is_slug_auto": false,
-      "id_0": "121212",
-      "language": "eng",
-      "level": "collection",
-      "jsonmodel_type": "resource",
-      "external_ids": [],
-      "subjects": [],
-      "linked_events": [],
-      "extents": [{
-        "lock_version": 0,
-        "number": "1",
-        "created_by": "k.martin",
-        "last_modified_by": "k.martin",
-        "create_time": "2020-02-03T13:35:31Z",
-        "system_mtime": "2020-02-03T13:35:31Z",
-        "user_mtime": "2020-02-03T13:35:31Z",
-        "portion": "whole",
-        "extent_type": "Cubic Feet",
-        "jsonmodel_type": "extent"
-      }],
-      "dates": [{
-        "lock_version": 0,
-        "expression": "1991",
-        "begin": "1991",
-        "created_by": "k.martin",
-        "last_modified_by": "k.martin",
-        "create_time": "2020-02-03T13:35:31Z",
-        "system_mtime": "2020-02-03T13:35:31Z",
-        "user_mtime": "2020-02-03T13:35:31Z",
-        "date_type": "single",
-        "label": "creation",
-        "jsonmodel_type": "date"
-      }],
-      "external_documents": [],
-      "rights_statements": [],
-      "linked_agents": [],
-      "revision_statements": [],
-      "instances": [],
-      "deaccessions": [],
-      "related_accessions": [],
-      "classifications": [],
-      "notes": [],
-      "uri": "/repositories/2/resources/13063",
-      "repository": {
-        "ref": "/repositories/2"
-      },
-      "tree": {
-        "ref": "/repositories/2/resources/13063/tree"
-      }
-    }
-  },
-  "parent": {
-    "ref": "/repositories/2/archival_objects/1154299"
-  },
-  "has_unpublished_ancestor": false
-=======
     "lock_version": 144,
     "position": 0,
     "publish": true,
@@ -1107,5 +571,4 @@
         "ref": "/repositories/2/archival_objects/1154299"
     },
     "has_unpublished_ancestor": false
->>>>>>> dfd7757f
 }