--- conflicted
+++ resolved
@@ -1,132 +1,4 @@
 {
-<<<<<<< HEAD
-  "lock_version": 144,
-  "position": 0,
-  "publish": true,
-  "ref_id": "421d180c96c333c196091b797617208c",
-  "title": "test1",
-  "display_string": "test1",
-  "restrictions_apply": false,
-  "created_by": "k.martin",
-  "last_modified_by": "admin",
-  "create_time": "2019-12-12T15:52:52Z",
-  "system_mtime": "2020-04-14T15:36:25Z",
-  "user_mtime": "2020-04-14T15:36:25Z",
-  "suppressed": false,
-  "is_slug_auto": false,
-  "level": "subseries",
-  "jsonmodel_type": "archival_object",
-  "external_ids": [],
-  "subjects": [],
-  "linked_events": [],
-  "extents": [],
-  "dates": [],
-  "external_documents": [],
-  "rights_statements": [],
-  "linked_agents": [],
-  "ancestors": [],
-  "instances": [{
-      "lock_version": 0,
-      "created_by": "admin",
-      "last_modified_by": "admin",
-      "create_time": "2020-07-28T14:16:54Z",
-      "system_mtime": "2020-07-28T14:16:54Z",
-      "user_mtime": "2020-07-28T14:16:54Z",
-      "instance_type": "digital_object",
-      "jsonmodel_type": "instance",
-      "is_representative": false,
-      "digital_object": {
-        "ref": "/repositories/2/digital_objects/3367",
-        "_resolved": {
-          "digital_object_id": "238475",
-          "title": "digital object",
-          "file_versions": [{
-            "lock_version": 0,
-            "file_uri": "http://google.com",
-            "publish": true,
-            "created_by": "admin",
-            "last_modified_by": "admin",
-            "create_time": "2020-07-28T19:44:16Z",
-            "system_mtime": "2020-07-28T19:44:16Z",
-            "user_mtime": "2020-07-28T19:44:16Z",
-            "jsonmodel_type": "file_version",
-            "is_representative": false,
-            "identifier": "8475"
-          }]
-        }
-      }
-    },
-    {
-      "lock_version": 0,
-      "created_by": "admin",
-      "last_modified_by": "admin",
-      "create_time": "2020-07-28T14:16:54Z",
-      "system_mtime": "2020-07-28T14:16:54Z",
-      "user_mtime": "2020-07-28T14:16:54Z",
-      "instance_type": "digital_object",
-      "jsonmodel_type": "instance",
-      "is_representative": false,
-      "digital_object": {
-        "ref": "/repositories/2/digital_objects/3367",
-        "_resolved": {
-          "digital_object_id": "238476",
-          "title": "digital object 2",
-          "file_versions": [{
-            "lock_version": 0,
-            "file_uri": "http://google2.com",
-            "publish": true,
-            "created_by": "admin",
-            "last_modified_by": "admin",
-            "create_time": "2020-07-28T19:44:16Z",
-            "system_mtime": "2020-07-28T19:44:16Z",
-            "user_mtime": "2020-07-28T19:44:16Z",
-            "jsonmodel_type": "file_version",
-            "is_representative": false,
-            "identifier": "8475"
-          }]
-        }
-      }
-    },
-    {
-      "lock_version": 0,
-      "created_by": "admin",
-      "last_modified_by": "admin",
-      "create_time": "2020-07-28T14:16:54Z",
-      "system_mtime": "2020-07-28T14:16:54Z",
-      "user_mtime": "2020-07-28T14:16:54Z",
-      "instance_type": "mixed materials",
-      "jsonmodel_type": "instance",
-      "is_representative": false,
-      "sub_container": {
-        "lock_version": 0,
-        "created_by": "admin",
-        "last_modified_by": "admin",
-        "create_time": "2020-07-28T14:16:54Z",
-        "system_mtime": "2020-07-28T14:16:54Z",
-        "user_mtime": "2020-07-28T14:16:54Z",
-        "jsonmodel_type": "sub_container",
-        "top_container": {
-          "ref": "/repositories/2/top_containers/191161",
-          "_resolved": {
-            "type": "box",
-            "indicator": "2",
-            "barcode": "A12345",
-            "container_locations": [{
-              "_resolved": {
-                "title": "Rockefeller Archive Center, Blue Level, Vault 106 [Unit:  66, Shelf:  7]"
-              }
-            }]
-          }
-        }
-      }
-    }
-  ],
-  "notes": [],
-  "uri": "/repositories/2/archival_objects/1154293",
-  "repository": {
-    "ref": "/repositories/2"
-  }
-=======
     "lock_version": 144,
     "position": 0,
     "publish": true,
@@ -260,5 +132,4 @@
     "repository": {
         "ref": "/repositories/2"
     }
->>>>>>> dfd7757f
 }