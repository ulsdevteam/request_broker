--- conflicted
+++ resolved
@@ -1,40 +1,10 @@
 {
-<<<<<<< HEAD
-  "lock_version": 0,
-  "created_by": "admin",
-  "last_modified_by": "admin",
-  "create_time": "2020-07-28T14:16:54Z",
-  "system_mtime": "2020-07-28T14:16:54Z",
-  "user_mtime": "2020-07-28T14:16:54Z",
-  "instance_type": "mixed materials",
-  "jsonmodel_type": "instance",
-  "is_representative": false,
-  "sub_container": {
-=======
->>>>>>> dfd7757f
     "lock_version": 0,
     "created_by": "admin",
     "last_modified_by": "admin",
     "create_time": "2020-07-28T14:16:54Z",
     "system_mtime": "2020-07-28T14:16:54Z",
     "user_mtime": "2020-07-28T14:16:54Z",
-<<<<<<< HEAD
-    "jsonmodel_type": "sub_container",
-    "top_container": {
-      "ref": "/repositories/2/top_containers/191161",
-      "_resolved": {
-        "type": "box",
-        "indicator": "2",
-        "barcode": "A12345",
-        "container_locations": [{
-          "_resolved": {
-            "title": "Rockefeller Archive Center, Blue Level, Vault 106 [Unit:  66, Shelf:  7]"
-          }
-        }]
-      }
-    }
-  }
-=======
     "instance_type": "mixed materials",
     "jsonmodel_type": "instance",
     "is_representative": false,
@@ -62,5 +32,4 @@
             }
         }
     }
->>>>>>> dfd7757f
 }