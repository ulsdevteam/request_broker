version: '3'

services:
  request-broker-db:
    image: postgres:10.4
    volumes:
      - request_broker_dbvolume:/var/lib/postgresql/data/
    environment:
      - POSTGRES_USER=postgres  # name of the application database user
      - POSTGRES_PASSWORD=postgres  # name of the application database user
      - POSTGRES_DB=request_broker_dev  # name of the application database
  request-broker-web:
    build:
      context: .
      dockerfile: Dockerfile.dev
    command: python manage.py runserver 0.0.0.0:8000
    volumes:
      - .:/code
    ports:
      - "8000:8000"
    depends_on:
      - request-broker-db
    environment:
<<<<<<< HEAD
      - DEBUG=1
      - SECRET_KEY=f15f28c4457b5f0e474f58b8dfa815acd1a622dae2dc9ef7
      - DJANGO_ALLOWED_HOSTS=request-broker-web localhost
      - CORS_ALLOWED_ORIGINS=http://localhost:3000
      - SQL_ENGINE=django.db.backends.postgresql
      - SQL_DATABASE=postgres
      - SQL_USER=postgres
      - SQL_PASSWORD=postgres
      - SQL_HOST=request-broker-db
      - SQL_PORT=5432
      - AS_BASEURL=https://pittapi.as.atlas-sys.com
      - AS_USERNAME=sysdevapi
      - AS_PASSWORD=uF5jH5kH5kL6
      - AS_REPO_ID=10
      - DIMES_PREFIX=http://localhost:3000
      - AEON_API_KEY=ef6d670d-63a2-45a6-ac10-2c379f2e93a5
=======
      - DEBUG=1  # run Django in debug mode, which outputs stack traces to the UI, set to False for production (1 for True, 0 for False)
      - SECRET_KEY=obop2gifqn6wncaha^dt!w3an-%vkj_&1a@(w-2ci0))^o%#f4  # used by Django to create hashes
      - DJANGO_ALLOWED_HOSTS=request-broker-web localhost 192.168.1.5  # hosts Django will respond to (separate multiple hosts with a space)
      - CORS_ALLOWED_ORIGINS=http://localhost:3000 http://rac-vch.ad.rockarchive.org:3001  # hosts to add to the CORS Allowed-Origin header (separate multiple hosts with a space)
      - SQL_ENGINE=django.db.backends.postgresql  # the database engine used by the application (one of django.db.backends)
      - SQL_DATABASE=request_broker_dev # name of the application database
      - SQL_USER=postgres  # name of the application database user
      - SQL_PASSWORD=postgres  # password for the application database
      - SQL_HOST=request-broker-db  # host for the application database
      - SQL_PORT=5432  # port on which the application database can be reached
      - AS_BASEURL=http://as.rockarch.org:8089/  # base URL for an ArchivesSpace API instance
      - AS_USERNAME=admin  # username for an ArchivesSpace user (read-only credentials required)
      - AS_PASSWORD=admin  # password for the ArchivesSpace user
      - AS_REPO_ID=2  # identifier for an ArchivesSpace repository
      - DIMES_PREFIX=https://dimes-beta.rockarch.org  # base URL at which DIMES is available
>>>>>>> 9229853c

volumes:
  request_broker_dbvolume:<|MERGE_RESOLUTION|>--- conflicted
+++ resolved
@@ -21,7 +21,6 @@
     depends_on:
       - request-broker-db
     environment:
-<<<<<<< HEAD
       - DEBUG=1
       - SECRET_KEY=f15f28c4457b5f0e474f58b8dfa815acd1a622dae2dc9ef7
       - DJANGO_ALLOWED_HOSTS=request-broker-web localhost
@@ -38,23 +37,6 @@
       - AS_REPO_ID=10
       - DIMES_PREFIX=http://localhost:3000
       - AEON_API_KEY=ef6d670d-63a2-45a6-ac10-2c379f2e93a5
-=======
-      - DEBUG=1  # run Django in debug mode, which outputs stack traces to the UI, set to False for production (1 for True, 0 for False)
-      - SECRET_KEY=obop2gifqn6wncaha^dt!w3an-%vkj_&1a@(w-2ci0))^o%#f4  # used by Django to create hashes
-      - DJANGO_ALLOWED_HOSTS=request-broker-web localhost 192.168.1.5  # hosts Django will respond to (separate multiple hosts with a space)
-      - CORS_ALLOWED_ORIGINS=http://localhost:3000 http://rac-vch.ad.rockarchive.org:3001  # hosts to add to the CORS Allowed-Origin header (separate multiple hosts with a space)
-      - SQL_ENGINE=django.db.backends.postgresql  # the database engine used by the application (one of django.db.backends)
-      - SQL_DATABASE=request_broker_dev # name of the application database
-      - SQL_USER=postgres  # name of the application database user
-      - SQL_PASSWORD=postgres  # password for the application database
-      - SQL_HOST=request-broker-db  # host for the application database
-      - SQL_PORT=5432  # port on which the application database can be reached
-      - AS_BASEURL=http://as.rockarch.org:8089/  # base URL for an ArchivesSpace API instance
-      - AS_USERNAME=admin  # username for an ArchivesSpace user (read-only credentials required)
-      - AS_PASSWORD=admin  # password for the ArchivesSpace user
-      - AS_REPO_ID=2  # identifier for an ArchivesSpace repository
-      - DIMES_PREFIX=https://dimes-beta.rockarch.org  # base URL at which DIMES is available
->>>>>>> 9229853c
 
 volumes:
   request_broker_dbvolume: