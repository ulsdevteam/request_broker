version: '3'

services:
  request-broker-db:
    image: postgres:10.4
    environment:
      - POSTGRES_USER=postgres  # name of the application database user
      - POSTGRES_PASSWORD=postgres  # name of the application database user
      - POSTGRES_DB=request_broker_dev  # name of the application database
    volumes:
      - request_broker_dbvolume:/var/lib/postgresql/data/
  request-broker-web:
<<<<<<< HEAD
    build:
      context: .
      dockerfile: Dockerfile
    command: python manage.py runserver 0.0.0.0:8000
=======
    build: .
    entrypoint: /code/entrypoint.sh
    environment:
      - APPLICATION_PORT=${APPLICATION_PORT:-8000}
>>>>>>> cc4a1b19
    volumes:
      - .:/code
    ports:
      - "${APPLICATION_PORT:-8000}:${APPLICATION_PORT:-8000}"
    depends_on:
      - request-broker-db

volumes:
  request_broker_dbvolume:<|MERGE_RESOLUTION|>--- conflicted
+++ resolved
@@ -10,17 +10,10 @@
     volumes:
       - request_broker_dbvolume:/var/lib/postgresql/data/
   request-broker-web:
-<<<<<<< HEAD
     build:
       context: .
       dockerfile: Dockerfile
     command: python manage.py runserver 0.0.0.0:8000
-=======
-    build: .
-    entrypoint: /code/entrypoint.sh
-    environment:
-      - APPLICATION_PORT=${APPLICATION_PORT:-8000}
->>>>>>> cc4a1b19
     volumes:
       - .:/code
     ports:
